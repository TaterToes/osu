﻿// Copyright (c) ppy Pty Ltd <contact@ppy.sh>. Licensed under the MIT Licence.
// See the LICENCE file in the repository root for full licence text.

#nullable disable

using osu.Game.Rulesets.Mania.Objects;
using System;
using System.Linq;
using System.Collections.Generic;
using System.Threading;
using osu.Game.Audio;
using osu.Game.Beatmaps;
using osu.Game.Rulesets.Objects;
using osu.Game.Rulesets.Objects.Types;
using osu.Game.Rulesets.Mania.Beatmaps.Patterns;
using osu.Game.Rulesets.Mania.Beatmaps.Patterns.Legacy;
using osu.Game.Rulesets.Scoring.Legacy;
using osu.Game.Utils;
using osuTK;

namespace osu.Game.Rulesets.Mania.Beatmaps
{
    public class ManiaBeatmapConverter : BeatmapConverter<ManiaHitObject>
    {
        /// <summary>
        /// Maximum number of previous notes to consider for density calculation.
        /// </summary>
        private const int max_notes_for_density = 7;

        public int TargetColumns;
        public bool Dual;
        public readonly bool IsForCurrentRuleset;

        private readonly int originalTargetColumns;

        // Internal for testing purposes
        internal LegacyRandom Random { get; private set; }

        private Pattern lastPattern = new Pattern();

        private ManiaBeatmap beatmap;

        public ManiaBeatmapConverter(IBeatmap beatmap, Ruleset ruleset)
            : base(beatmap, ruleset)
        {
            IsForCurrentRuleset = beatmap.BeatmapInfo.Ruleset.Equals(ruleset.RulesetInfo);
            TargetColumns = GetColumnCount(LegacyBeatmapConversionDifficultyInfo.FromBeatmap(beatmap));

            if (IsForCurrentRuleset && TargetColumns > ManiaRuleset.MAX_STAGE_KEYS)
            {
                TargetColumns /= 2;
                Dual = true;
            }

            originalTargetColumns = TargetColumns;
        }

        public static int GetColumnCount(LegacyBeatmapConversionDifficultyInfo difficulty)
        {
            double roundedCircleSize = Math.Round(difficulty.CircleSize);

            if (new ManiaRuleset().RulesetInfo.Equals(difficulty.SourceRuleset))
                return (int)Math.Max(1, roundedCircleSize);

            double roundedOverallDifficulty = Math.Round(difficulty.OverallDifficulty);

<<<<<<< HEAD
            int countSliderOrSpinner = difficulty.EndTimeObjectCount;
            float percentSpecialObjects = (float)countSliderOrSpinner / difficulty.TotalObjectCount;
=======
            int countSliderOrSpinner = difficulty.TotalObjectCount - difficulty.CircleCount;

            // In osu!stable, this division appears as if it happens on floats, but due to release-mode
            // optimisations, it actually ends up happening on doubles.
            double percentSpecialObjects = (double)countSliderOrSpinner / difficulty.TotalObjectCount;
>>>>>>> 36d0ec34

            if (percentSpecialObjects < 0.2)
                return 7;
            if (percentSpecialObjects < 0.3 || roundedCircleSize >= 5)
                return roundedOverallDifficulty > 5 ? 7 : 6;
            if (percentSpecialObjects > 0.6)
                return roundedOverallDifficulty > 4 ? 5 : 4;

            return Math.Max(4, Math.Min((int)roundedOverallDifficulty + 1, 7));
        }

        public override bool CanConvert() => Beatmap.HitObjects.All(h => h is IHasXPosition);

        protected override Beatmap<ManiaHitObject> ConvertBeatmap(IBeatmap original, CancellationToken cancellationToken)
        {
            IBeatmapDifficultyInfo difficulty = original.Difficulty;

            int seed = (int)MathF.Round(difficulty.DrainRate + difficulty.CircleSize) * 20 + (int)(difficulty.OverallDifficulty * 41.2) + (int)MathF.Round(difficulty.ApproachRate);
            Random = new LegacyRandom(seed);

            return base.ConvertBeatmap(original, cancellationToken);
        }

        protected override Beatmap<ManiaHitObject> CreateBeatmap()
        {
            beatmap = new ManiaBeatmap(new StageDefinition(TargetColumns), originalTargetColumns);

            if (Dual)
                beatmap.Stages.Add(new StageDefinition(TargetColumns));

            return beatmap;
        }

        protected override IEnumerable<ManiaHitObject> ConvertHitObject(HitObject original, IBeatmap beatmap, CancellationToken cancellationToken)
        {
            if (original is ManiaHitObject maniaOriginal)
            {
                yield return maniaOriginal;

                yield break;
            }

            var objects = IsForCurrentRuleset ? generateSpecific(original, beatmap) : generateConverted(original, beatmap);

            if (objects == null)
                yield break;

            foreach (ManiaHitObject obj in objects)
                yield return obj;
        }

        private readonly LimitedCapacityQueue<double> prevNoteTimes = new LimitedCapacityQueue<double>(max_notes_for_density);
        private double density = int.MaxValue;

        private void computeDensity(double newNoteTime)
        {
            prevNoteTimes.Enqueue(newNoteTime);

            if (prevNoteTimes.Count >= 2)
                density = (prevNoteTimes[^1] - prevNoteTimes[0]) / prevNoteTimes.Count;
        }

        private double lastTime;
        private Vector2 lastPosition;
        private PatternType lastStair = PatternType.Stair;

        private void recordNote(double time, Vector2 position)
        {
            lastTime = time;
            lastPosition = position;
        }

        /// <summary>
        /// Method that generates hit objects for osu!mania specific beatmaps.
        /// </summary>
        /// <param name="original">The original hit object.</param>
        /// <param name="originalBeatmap">The original beatmap. This is used to look-up any values dependent on a fully-loaded beatmap.</param>
        /// <returns>The hit objects generated.</returns>
        private IEnumerable<ManiaHitObject> generateSpecific(HitObject original, IBeatmap originalBeatmap)
        {
            var generator = new SpecificBeatmapPatternGenerator(Random, original, beatmap, lastPattern, originalBeatmap);

            foreach (var newPattern in generator.Generate())
            {
                lastPattern = newPattern;

                foreach (var obj in newPattern.HitObjects)
                    yield return obj;
            }
        }

        /// <summary>
        /// Method that generates hit objects for non-osu!mania beatmaps.
        /// </summary>
        /// <param name="original">The original hit object.</param>
        /// <param name="originalBeatmap">The original beatmap. This is used to look-up any values dependent on a fully-loaded beatmap.</param>
        /// <returns>The hit objects generated.</returns>
        private IEnumerable<ManiaHitObject> generateConverted(HitObject original, IBeatmap originalBeatmap)
        {
            Patterns.PatternGenerator conversion = null;

            switch (original)
            {
                case IHasPath:
                {
                    var generator = new PathObjectPatternGenerator(Random, original, beatmap, lastPattern, originalBeatmap);
                    conversion = generator;

                    var positionData = original as IHasPosition;

                    for (int i = 0; i <= generator.SpanCount; i++)
                    {
                        double time = original.StartTime + generator.SegmentDuration * i;

                        recordNote(time, positionData?.Position ?? Vector2.Zero);
                        computeDensity(time);
                    }

                    break;
                }

                case IHasDuration endTimeData:
                {
                    conversion = new EndTimeObjectPatternGenerator(Random, original, beatmap, lastPattern, originalBeatmap);

                    recordNote(endTimeData.EndTime, new Vector2(256, 192));
                    computeDensity(endTimeData.EndTime);
                    break;
                }

                case IHasPosition positionData:
                {
                    computeDensity(original.StartTime);

                    conversion = new HitObjectPatternGenerator(Random, original, beatmap, lastPattern, lastTime, lastPosition, density, lastStair, originalBeatmap);

                    recordNote(original.StartTime, positionData.Position);
                    break;
                }
            }

            if (conversion == null)
                yield break;

            foreach (var newPattern in conversion.Generate())
            {
                lastPattern = conversion is EndTimeObjectPatternGenerator ? lastPattern : newPattern;
                lastStair = (conversion as HitObjectPatternGenerator)?.StairType ?? lastStair;

                foreach (var obj in newPattern.HitObjects)
                    yield return obj;
            }
        }

        /// <summary>
        /// A pattern generator for osu!mania-specific beatmaps.
        /// </summary>
        private class SpecificBeatmapPatternGenerator : Patterns.Legacy.PatternGenerator
        {
            public SpecificBeatmapPatternGenerator(LegacyRandom random, HitObject hitObject, ManiaBeatmap beatmap, Pattern previousPattern, IBeatmap originalBeatmap)
                : base(random, hitObject, beatmap, previousPattern, originalBeatmap)
            {
            }

            public override IEnumerable<Pattern> Generate()
            {
                yield return generate();
            }

            private Pattern generate()
            {
                var positionData = HitObject as IHasXPosition;

                int column = GetColumn(positionData?.X ?? 0);

                var pattern = new Pattern();

                if (HitObject is IHasDuration endTimeData)
                {
                    pattern.Add(new HoldNote
                    {
                        StartTime = HitObject.StartTime,
                        Duration = endTimeData.Duration,
                        Column = column,
                        Samples = HitObject.Samples,
                        NodeSamples = (HitObject as IHasRepeats)?.NodeSamples ?? defaultNodeSamples
                    });
                }
                else if (HitObject is IHasXPosition)
                {
                    pattern.Add(new Note
                    {
                        StartTime = HitObject.StartTime,
                        Samples = HitObject.Samples,
                        Column = column
                    });
                }

                return pattern;
            }

            /// <remarks>
            /// osu!mania-specific beatmaps in stable only play samples at the start of the hold note.
            /// </remarks>
            private List<IList<HitSampleInfo>> defaultNodeSamples
                => new List<IList<HitSampleInfo>>
                {
                    HitObject.Samples,
                    new List<HitSampleInfo>()
                };
        }
    }
}<|MERGE_RESOLUTION|>--- conflicted
+++ resolved
@@ -64,16 +64,11 @@
 
             double roundedOverallDifficulty = Math.Round(difficulty.OverallDifficulty);
 
-<<<<<<< HEAD
             int countSliderOrSpinner = difficulty.EndTimeObjectCount;
-            float percentSpecialObjects = (float)countSliderOrSpinner / difficulty.TotalObjectCount;
-=======
-            int countSliderOrSpinner = difficulty.TotalObjectCount - difficulty.CircleCount;
 
             // In osu!stable, this division appears as if it happens on floats, but due to release-mode
             // optimisations, it actually ends up happening on doubles.
             double percentSpecialObjects = (double)countSliderOrSpinner / difficulty.TotalObjectCount;
->>>>>>> 36d0ec34
 
             if (percentSpecialObjects < 0.2)
                 return 7;
