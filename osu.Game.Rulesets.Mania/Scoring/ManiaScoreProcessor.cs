﻿// Copyright (c) ppy Pty Ltd <contact@ppy.sh>. Licensed under the MIT Licence.
// See the LICENCE file in the repository root for full licence text.

using osu.Game.Beatmaps;
using osu.Game.Rulesets.Judgements;
using osu.Game.Rulesets.Mania.Objects;
using osu.Game.Rulesets.Objects;
using osu.Game.Rulesets.Scoring;
using osu.Game.Rulesets.UI;

namespace osu.Game.Rulesets.Mania.Scoring
{
    internal class ManiaScoreProcessor : ScoreProcessor<ManiaHitObject>
    {
        /// <summary>
        /// The hit HP multiplier at OD = 0.
        /// </summary>
        private const double hp_multiplier_min = 0.75;

        /// <summary>
        /// The hit HP multiplier at OD = 0.
        /// </summary>
        private const double hp_multiplier_mid = 0.85;

        /// <summary>
        /// The hit HP multiplier at OD = 0.
        /// </summary>
        private const double hp_multiplier_max = 1;

        /// <summary>
        /// The MISS HP multiplier at OD = 0.
        /// </summary>
        private const double hp_multiplier_miss_min = 0.5;

        /// <summary>
        /// The MISS HP multiplier at OD = 5.
        /// </summary>
        private const double hp_multiplier_miss_mid = 0.75;

        /// <summary>
        /// The MISS HP multiplier at OD = 10.
        /// </summary>
        private const double hp_multiplier_miss_max = 1;

        /// <summary>
        /// The MISS HP multiplier. This is multiplied to the miss hp increase.
        /// </summary>
        private double hpMissMultiplier = 1;

        /// <summary>
        /// The HIT HP multiplier. This is multiplied to hit hp increases.
        /// </summary>
        private double hpMultiplier = 1;

        public ManiaScoreProcessor(DrawableRuleset<ManiaHitObject> drawableRuleset)
            : base(drawableRuleset)
        {
        }

        protected override void ApplyBeatmap(Beatmap<ManiaHitObject> beatmap)
        {
            base.ApplyBeatmap(beatmap);

            BeatmapDifficulty difficulty = beatmap.BeatmapInfo.BaseDifficulty;
            hpMultiplier = BeatmapDifficulty.DifficultyRange(difficulty.DrainRate, hp_multiplier_min, hp_multiplier_mid, hp_multiplier_max);
            hpMissMultiplier = BeatmapDifficulty.DifficultyRange(difficulty.DrainRate, hp_multiplier_miss_min, hp_multiplier_miss_mid, hp_multiplier_miss_max);
        }

        protected override void SimulateAutoplay(Beatmap<ManiaHitObject> beatmap)
        {
            while (true)
            {
                base.SimulateAutoplay(beatmap);

                if (!HasFailed)
                    break;

                hpMultiplier *= 1.01;
                hpMissMultiplier *= 0.98;

                Reset(false);
            }
        }

<<<<<<< HEAD
        protected override void ApplyResult(JudgementResult result)
        {
            base.ApplyResult(result);

            bool isTick = result.Judgement is HoldNoteTickJudgement;

            if (isTick)
            {
                if (result.IsHit)
                    Health.Value += hpMultiplier * hp_increase_tick;
            }
            else
            {
                switch (result.Type)
                {
                    case HitResult.Miss:
                        Health.Value += hpMissMultiplier * hp_increase_miss;
                        break;

                    case HitResult.Meh:
                        Health.Value += hpMultiplier * hp_increase_bad;
                        break;

                    case HitResult.Ok:
                        Health.Value += hpMultiplier * hp_increase_ok;
                        break;

                    case HitResult.Good:
                        Health.Value += hpMultiplier * hp_increase_good;
                        break;

                    case HitResult.Great:
                        Health.Value += hpMultiplier * hp_increase_great;
                        break;

                    case HitResult.Perfect:
                        Health.Value += hpMultiplier * hp_increase_perfect;
                        break;
                }
            }
        }
=======
        protected override double HealthAdjustmentFactorFor(JudgementResult result)
            => result.Type == HitResult.Miss ? hpMissMultiplier : hpMultiplier;
>>>>>>> 5cf7e460

        public override HitWindows CreateHitWindows() => new ManiaHitWindows();
    }
}<|MERGE_RESOLUTION|>--- conflicted
+++ resolved
@@ -82,52 +82,13 @@
             }
         }
 
-<<<<<<< HEAD
-        protected override void ApplyResult(JudgementResult result)
-        {
-            base.ApplyResult(result);
-
-            bool isTick = result.Judgement is HoldNoteTickJudgement;
-
-            if (isTick)
-            {
-                if (result.IsHit)
-                    Health.Value += hpMultiplier * hp_increase_tick;
-            }
-            else
-            {
-                switch (result.Type)
-                {
-                    case HitResult.Miss:
-                        Health.Value += hpMissMultiplier * hp_increase_miss;
-                        break;
-
-                    case HitResult.Meh:
-                        Health.Value += hpMultiplier * hp_increase_bad;
-                        break;
-
-                    case HitResult.Ok:
-                        Health.Value += hpMultiplier * hp_increase_ok;
-                        break;
-
-                    case HitResult.Good:
-                        Health.Value += hpMultiplier * hp_increase_good;
-                        break;
-
-                    case HitResult.Great:
-                        Health.Value += hpMultiplier * hp_increase_great;
-                        break;
-
-                    case HitResult.Perfect:
-                        Health.Value += hpMultiplier * hp_increase_perfect;
-                        break;
-                }
-            }
-        }
-=======
         protected override double HealthAdjustmentFactorFor(JudgementResult result)
             => result.Type == HitResult.Miss ? hpMissMultiplier : hpMultiplier;
->>>>>>> 5cf7e460
+
+
+
+
+
 
         public override HitWindows CreateHitWindows() => new ManiaHitWindows();
     }
