--- conflicted
+++ resolved
@@ -51,13 +51,8 @@
     <Reference Include="Java.Interop" />
   </ItemGroup>
   <ItemGroup>
-<<<<<<< HEAD
-    <PackageReference Include="ppy.osu.Game.Resources" Version="2021.918.0" />
+    <PackageReference Include="ppy.osu.Game.Resources" Version="2021.1004.0" />
     <PackageReference Include="ppy.osu.Framework.Android" Version="2021.1004.0" />
-=======
-    <PackageReference Include="ppy.osu.Game.Resources" Version="2021.1004.0" />
-    <PackageReference Include="ppy.osu.Framework.Android" Version="2021.929.0" />
->>>>>>> aca2f0c1
   </ItemGroup>
   <ItemGroup Label="Transitive Dependencies">
     <!-- Realm needs to be directly referenced in all Xamarin projects, as it will not pull in its transitive dependencies otherwise. -->
