--- conflicted
+++ resolved
@@ -52,11 +52,7 @@
   </ItemGroup>
   <ItemGroup>
     <PackageReference Include="ppy.osu.Game.Resources" Version="2021.706.0" />
-<<<<<<< HEAD
-    <PackageReference Include="ppy.osu.Framework.Android" Version="2021.712.0" />
-=======
     <PackageReference Include="ppy.osu.Framework.Android" Version="2021.713.0" />
->>>>>>> e70744ee
   </ItemGroup>
   <ItemGroup Label="Transitive Dependencies">
     <!-- Realm needs to be directly referenced in all Xamarin projects, as it will not pull in its transitive dependencies otherwise. -->
