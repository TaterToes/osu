﻿<Project>
  <PropertyGroup>
    <LangVersion>8.0</LangVersion>
    <ProjectTypeGuids>{FEACFBD2-3405-455C-9665-78FE426C6842};{FAE04EC0-301F-11D3-BF4B-00C04F79EFBC}</ProjectTypeGuids>
    <IPhoneResourcePrefix>Resources</IPhoneResourcePrefix>
    <RestoreProjectStyle>PackageReference</RestoreProjectStyle>
    <OutputPath>bin\$(Platform)\$(Configuration)</OutputPath>
    <MtouchI18n>cjk,mideast,other,rare,west</MtouchI18n>
    <OptimizePNGs>false</OptimizePNGs>
    <MtouchHttpClientHandler>NSUrlSessionHandler</MtouchHttpClientHandler>
    <MtouchVerbosity></MtouchVerbosity>
    <CodesignKey>iPhone Developer</CodesignKey>
    <AutoGenerateBindingRedirects>true</AutoGenerateBindingRedirects>
  </PropertyGroup>
  <PropertyGroup>
    <!-- Generated via osu.Framework.iOS/generate-symbol-strip-flags.sh -->
    <GeneratedMtouchSymbolStripFlags>--nosymbolstrip=BASS_FX_BPM_BeatCallbackReset --nosymbolstrip=BASS_FX_BPM_BeatCallbackSet --nosymbolstrip=BASS_FX_BPM_BeatDecodeGet --nosymbolstrip=BASS_FX_BPM_BeatFree --nosymbolstrip=BASS_FX_BPM_BeatGetParameters --nosymbolstrip=BASS_FX_BPM_BeatSetParameters --nosymbolstrip=BASS_FX_BPM_CallbackReset --nosymbolstrip=BASS_FX_BPM_CallbackSet --nosymbolstrip=BASS_FX_BPM_DecodeGet --nosymbolstrip=BASS_FX_BPM_Free --nosymbolstrip=BASS_FX_BPM_Translate --nosymbolstrip=BASS_FX_GetVersion --nosymbolstrip=BASS_FX_ReverseCreate --nosymbolstrip=BASS_FX_ReverseGetSource --nosymbolstrip=BASS_FX_TempoCreate --nosymbolstrip=BASS_FX_TempoGetRateRatio --nosymbolstrip=BASS_FX_TempoGetSource --nosymbolstrip=BASS_Mixer_ChannelFlags --nosymbolstrip=BASS_Mixer_ChannelGetData --nosymbolstrip=BASS_Mixer_ChannelGetEnvelopePos --nosymbolstrip=BASS_Mixer_ChannelGetLevel --nosymbolstrip=BASS_Mixer_ChannelGetLevelEx --nosymbolstrip=BASS_Mixer_ChannelGetMatrix --nosymbolstrip=BASS_Mixer_ChannelGetMixer --nosymbolstrip=BASS_Mixer_ChannelGetPosition --nosymbolstrip=BASS_Mixer_ChannelGetPositionEx --nosymbolstrip=BASS_Mixer_ChannelIsActive --nosymbolstrip=BASS_Mixer_ChannelRemove --nosymbolstrip=BASS_Mixer_ChannelRemoveSync --nosymbolstrip=BASS_Mixer_ChannelSetEnvelope --nosymbolstrip=BASS_Mixer_ChannelSetEnvelopePos --nosymbolstrip=BASS_Mixer_ChannelSetMatrix --nosymbolstrip=BASS_Mixer_ChannelSetMatrixEx --nosymbolstrip=BASS_Mixer_ChannelSetPosition --nosymbolstrip=BASS_Mixer_ChannelSetSync --nosymbolstrip=BASS_Mixer_GetVersion --nosymbolstrip=BASS_Mixer_StreamAddChannel --nosymbolstrip=BASS_Mixer_StreamAddChannelEx --nosymbolstrip=BASS_Mixer_StreamCreate --nosymbolstrip=BASS_Mixer_StreamGetChannels --nosymbolstrip=BASS_Split_StreamCreate --nosymbolstrip=BASS_Split_StreamGetAvailable --nosymbolstrip=BASS_Split_StreamGetSource --nosymbolstrip=BASS_Split_StreamGetSplits --nosymbolstrip=BASS_Split_StreamReset --nosymbolstrip=BASS_Split_StreamResetEx</GeneratedMtouchSymbolStripFlags>
    <!-- Disable mono-cil-strip (nostrip) to avoid random attributes potentially stripped out from certain members. -->
    <MtouchExtraArgs>--nolinkaway --nostrip $(GeneratedMtouchSymbolStripFlags)</MtouchExtraArgs>
  </PropertyGroup>
  <PropertyGroup Condition="'$(Configuration)' == 'Debug'">
    <DebugSymbols>true</DebugSymbols>
    <DebugType>full</DebugType>
    <Optimize>false</Optimize>
    <DefineConstants>DEBUG;ENABLE_TEST_CLOUD;</DefineConstants>
    <MtouchDebug>true</MtouchDebug>
    <MtouchNoSymbolStrip>true</MtouchNoSymbolStrip>
  </PropertyGroup>
  <PropertyGroup Condition="'$(Configuration)' == 'Release'">
    <DebugType>pdbonly</DebugType>
    <Optimize>true</Optimize>
  </PropertyGroup>
  <PropertyGroup Condition="'$(Platform)' == 'iPhoneSimulator'">
    <MtouchArch>x86_64</MtouchArch>
    <MtouchLink>None</MtouchLink>
  </PropertyGroup>
  <PropertyGroup Condition="'$(Platform)' == 'iPhone'">
    <MtouchFloat32>true</MtouchFloat32>
    <MtouchLink>SdkOnly</MtouchLink>
    <MtouchArch>ARM64</MtouchArch>
    <CodesignEntitlements>Entitlements.plist</CodesignEntitlements>
  </PropertyGroup>
  <PropertyGroup Condition=" '$(Configuration)|$(Platform)' == 'Debug|iPhoneSimulator' ">
    <MtouchFastDev>true</MtouchFastDev>
    <IOSDebuggerPort>25823</IOSDebuggerPort>
    <DeviceSpecificBuild>false</DeviceSpecificBuild>
  </PropertyGroup>
  <PropertyGroup Condition=" '$(Configuration)|$(Platform)' == 'Release|iPhoneSimulator' ">
    <MtouchNoSymbolStrip>true</MtouchNoSymbolStrip>
  </PropertyGroup>
  <PropertyGroup Condition=" '$(Configuration)|$(Platform)' == 'Debug|iPhone' ">
    <DeviceSpecificBuild>true</DeviceSpecificBuild>
    <IOSDebuggerPort>28126</IOSDebuggerPort>
  </PropertyGroup>
  <ItemGroup>
    <Reference Include="System" />
    <Reference Include="System.Xml" />
    <Reference Include="System.Core" />
    <Reference Include="Xamarin.iOS" />
    <Reference Include="mscorlib" />
    <Reference Include="System.Net.Http" />
  </ItemGroup>
  <ItemGroup Label="Package References">
<<<<<<< HEAD
    <PackageReference Include="ppy.osu.Framework.iOS" Version="2022.928.0" />
    <PackageReference Include="ppy.osu.Game.Resources" Version="2022.831.0" />
=======
    <PackageReference Include="ppy.osu.Game.Resources" Version="2022.1005.0" />
    <PackageReference Include="ppy.osu.Framework.iOS" Version="2022.1005.0" />
>>>>>>> 0fb4ac47
  </ItemGroup>
  <!-- See https://github.com/dotnet/runtime/issues/35988 (can be removed after Xamarin uses net6.0) -->
  <PropertyGroup>
    <NoWarn>$(NoWarn);NU1605</NoWarn>
  </PropertyGroup>
  <!-- Workaround to make SignalR 5.x work properly, avoiding a runtime error (https://github.com/mono/mono/issues/20805#issuecomment-791440473) -->
  <ItemGroup>
    <PackageReference Include="System.Memory" Version="4.5.4">
      <IncludeAssets>none</IncludeAssets>
    </PackageReference>
    <PackageReference Include="System.Buffers" Version="4.5.1">
      <IncludeAssets>none</IncludeAssets>
    </PackageReference>
  </ItemGroup>
  <!-- Xamarin.iOS does not automatically handle transitive dependencies from NuGet packages. -->
  <ItemGroup Label="Transitive Dependencies">
    <PackageReference Include="DiffPlex" Version="1.7.1" />
    <PackageReference Include="Humanizer" Version="2.14.1" />
    <PackageReference Include="Newtonsoft.Json" Version="13.0.1" />
<<<<<<< HEAD
    <PackageReference Include="ppy.osu.Framework" Version="2022.928.0" />
=======
    <PackageReference Include="ppy.osu.Framework" Version="2022.1005.0" />
>>>>>>> 0fb4ac47
    <PackageReference Include="SharpCompress" Version="0.32.1" />
    <PackageReference Include="NUnit" Version="3.13.3" />
    <PackageReference Include="System.ComponentModel.Annotations" Version="5.0.0" />
    <PackageReference Include="ppy.osu.Framework.NativeLibs" Version="2022.429.0" ExcludeAssets="all" />
    <PackageReference Include="Realm" Version="10.15.1" />
  </ItemGroup>
</Project><|MERGE_RESOLUTION|>--- conflicted
+++ resolved
@@ -61,13 +61,8 @@
     <Reference Include="System.Net.Http" />
   </ItemGroup>
   <ItemGroup Label="Package References">
-<<<<<<< HEAD
-    <PackageReference Include="ppy.osu.Framework.iOS" Version="2022.928.0" />
-    <PackageReference Include="ppy.osu.Game.Resources" Version="2022.831.0" />
-=======
     <PackageReference Include="ppy.osu.Game.Resources" Version="2022.1005.0" />
     <PackageReference Include="ppy.osu.Framework.iOS" Version="2022.1005.0" />
->>>>>>> 0fb4ac47
   </ItemGroup>
   <!-- See https://github.com/dotnet/runtime/issues/35988 (can be removed after Xamarin uses net6.0) -->
   <PropertyGroup>
@@ -87,11 +82,7 @@
     <PackageReference Include="DiffPlex" Version="1.7.1" />
     <PackageReference Include="Humanizer" Version="2.14.1" />
     <PackageReference Include="Newtonsoft.Json" Version="13.0.1" />
-<<<<<<< HEAD
-    <PackageReference Include="ppy.osu.Framework" Version="2022.928.0" />
-=======
     <PackageReference Include="ppy.osu.Framework" Version="2022.1005.0" />
->>>>>>> 0fb4ac47
     <PackageReference Include="SharpCompress" Version="0.32.1" />
     <PackageReference Include="NUnit" Version="3.13.3" />
     <PackageReference Include="System.ComponentModel.Annotations" Version="5.0.0" />
