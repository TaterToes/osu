<Project Sdk="Microsoft.NET.Sdk">
  <PropertyGroup Label="Project">
    <TargetFramework>netstandard2.1</TargetFramework>
    <OutputType>Library</OutputType>
    <AllowUnsafeBlocks>true</AllowUnsafeBlocks>
  </PropertyGroup>
  <PropertyGroup Label="Nuget">
    <Title>osu!</Title>
    <PackageId>ppy.osu.Game</PackageId>
    <Version>0.0.0</Version>
    <PackageIcon>icon.png</PackageIcon>
    <IsPackable>true</IsPackable>
  </PropertyGroup>
  <ItemGroup Label="Icon">
    <None Include="..\assets\lazer-nuget.png">
      <Pack>True</Pack>
      <PackagePath>icon.png</PackagePath>
    </None>
  </ItemGroup>
  <ItemGroup Label="Package References">
    <PackageReference Include="AutoMapper" Version="10.1.1" />
    <PackageReference Include="DiffPlex" Version="1.7.0" />
    <PackageReference Include="HtmlAgilityPack" Version="1.11.39" />
    <PackageReference Include="Humanizer" Version="2.13.14" />
    <PackageReference Include="MessagePack" Version="2.3.85" />
    <PackageReference Include="Microsoft.AspNetCore.SignalR.Client" Version="5.0.11" />
    <PackageReference Include="Microsoft.AspNetCore.SignalR.Protocols.MessagePack" Version="5.0.11" />
    <PackageReference Include="Microsoft.AspNetCore.SignalR.Protocols.NewtonsoftJson" Version="5.0.11" />
    <PackageReference Include="Microsoft.EntityFrameworkCore.Sqlite" Version="2.2.6" />
    <PackageReference Include="Microsoft.EntityFrameworkCore.Sqlite.Core" Version="2.2.6" />
    <PackageReference Include="Microsoft.Extensions.Configuration.Abstractions" Version="5.0.0" />
    <PackageReference Include="Microsoft.NETCore.Targets" Version="3.1.0" />
    <PackageReference Include="Newtonsoft.Json" Version="13.0.1" />
    <PackageReference Include="ppy.LocalisationAnalyser" Version="2021.1210.0">
      <PrivateAssets>all</PrivateAssets>
      <IncludeAssets>runtime; build; native; contentfiles; analyzers; buildtransitive</IncludeAssets>
    </PackageReference>
    <PackageReference Include="Realm" Version="10.7.1" />
<<<<<<< HEAD
    <PackageReference Include="ppy.osu.Framework" Version="2022.107.0" />
    <PackageReference Include="ppy.osu.Game.Resources" Version="2021.1215.0" />
=======
    <PackageReference Include="ppy.osu.Framework" Version="2021.1227.0" />
    <PackageReference Include="ppy.osu.Game.Resources" Version="2022.109.0" />
>>>>>>> 928023fa
    <PackageReference Include="Sentry" Version="3.12.1" />
    <PackageReference Include="SharpCompress" Version="0.30.1" />
    <PackageReference Include="NUnit" Version="3.13.2" />
    <PackageReference Include="System.ComponentModel.Annotations" Version="5.0.0" />
    <PackageReference Include="TagLibSharp" Version="2.2.0" />
  </ItemGroup>
</Project><|MERGE_RESOLUTION|>--- conflicted
+++ resolved
@@ -36,13 +36,8 @@
       <IncludeAssets>runtime; build; native; contentfiles; analyzers; buildtransitive</IncludeAssets>
     </PackageReference>
     <PackageReference Include="Realm" Version="10.7.1" />
-<<<<<<< HEAD
     <PackageReference Include="ppy.osu.Framework" Version="2022.107.0" />
-    <PackageReference Include="ppy.osu.Game.Resources" Version="2021.1215.0" />
-=======
-    <PackageReference Include="ppy.osu.Framework" Version="2021.1227.0" />
     <PackageReference Include="ppy.osu.Game.Resources" Version="2022.109.0" />
->>>>>>> 928023fa
     <PackageReference Include="Sentry" Version="3.12.1" />
     <PackageReference Include="SharpCompress" Version="0.30.1" />
     <PackageReference Include="NUnit" Version="3.13.2" />
