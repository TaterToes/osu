﻿<?xml version="1.0" encoding="utf-8"?>
<Project DefaultTargets="Build" xmlns="http://schemas.microsoft.com/developer/msbuild/2003" ToolsVersion="14.0">
  <Import Project="..\osu.Game.props" />
  <PropertyGroup>
    <ProjectGuid>{2A66DD92-ADB1-4994-89E2-C94E04ACDA0D}</ProjectGuid>
    <Configuration Condition=" '$(Configuration)' == '' ">Debug</Configuration>
    <Platform Condition=" '$(Platform)' == '' ">AnyCPU</Platform>
    <OutputType>Library</OutputType>
    <AppDesignerFolder>Properties</AppDesignerFolder>
    <RootNamespace>osu.Game</RootNamespace>
    <AssemblyName>osu.Game</AssemblyName>
    <ManifestCertificateThumbprint>3CF060CD28877D0E3112948951A64B2A7CEEC909</ManifestCertificateThumbprint>
    <ManifestKeyFile>codesigning.pfx</ManifestKeyFile>
    <GenerateManifests>false</GenerateManifests>
    <SignManifests>false</SignManifests>
    <IsWebBootstrapper>false</IsWebBootstrapper>
    <FileUpgradeFlags>
    </FileUpgradeFlags>
    <OldToolsVersion>3.5</OldToolsVersion>
    <UpgradeBackupLocation>
    </UpgradeBackupLocation>
    <RunPostBuildEvent>OnOutputUpdated</RunPostBuildEvent>
    <SignAssembly>false</SignAssembly>
    <TargetZone>LocalIntranet</TargetZone>
    <TargetFrameworkVersion>v4.6.1</TargetFrameworkVersion>
    <AutoGenerateBindingRedirects>true</AutoGenerateBindingRedirects>
    <PublishUrl>publish\</PublishUrl>
    <Install>true</Install>
    <InstallFrom>Disk</InstallFrom>
    <UpdateEnabled>false</UpdateEnabled>
    <UpdateMode>Foreground</UpdateMode>
    <UpdateInterval>7</UpdateInterval>
    <UpdateIntervalUnits>Days</UpdateIntervalUnits>
    <UpdatePeriodically>false</UpdatePeriodically>
    <UpdateRequired>false</UpdateRequired>
    <MapFileExtensions>true</MapFileExtensions>
    <ApplicationRevision>2</ApplicationRevision>
    <ApplicationVersion>1.0.0.%2a</ApplicationVersion>
    <UseApplicationTrust>false</UseApplicationTrust>
    <BootstrapperEnabled>true</BootstrapperEnabled>
    <ProductVersion>12.0.0</ProductVersion>
    <SchemaVersion>2.0</SchemaVersion>
    <TargetFrameworkProfile>
    </TargetFrameworkProfile>
    <NuGetPackageImportStamp>
    </NuGetPackageImportStamp>
  </PropertyGroup>
  <PropertyGroup Condition=" '$(Configuration)|$(Platform)' == 'Debug|AnyCPU' ">
    <DebugSymbols>true</DebugSymbols>
    <DebugType>full</DebugType>
    <Optimize>false</Optimize>
    <OutputPath>bin\Debug\</OutputPath>
    <DefineConstants>TRACE;DEBUG</DefineConstants>
    <ErrorReport>prompt</ErrorReport>
    <WarningLevel>0</WarningLevel>
    <NoStdLib>true</NoStdLib>
    <UseVSHostingProcess>false</UseVSHostingProcess>
    <PlatformTarget>AnyCPU</PlatformTarget>
    <AllowUnsafeBlocks>true</AllowUnsafeBlocks>
    <RunCodeAnalysis>false</RunCodeAnalysis>
    <Prefer32Bit>false</Prefer32Bit>
    <TreatWarningsAsErrors>false</TreatWarningsAsErrors>
    <Commandlineparameters>
    </Commandlineparameters>
  </PropertyGroup>
  <PropertyGroup Condition=" '$(Configuration)|$(Platform)' == 'Release|AnyCPU' ">
    <DebugType>none</DebugType>
    <Optimize>true</Optimize>
    <OutputPath>bin\Release\</OutputPath>
    <DefineConstants>
    </DefineConstants>
    <ErrorReport>prompt</ErrorReport>
    <WarningLevel>4</WarningLevel>
    <NoStdLib>true</NoStdLib>
    <UseVSHostingProcess>false</UseVSHostingProcess>
    <PlatformTarget>AnyCPU</PlatformTarget>
    <AllowUnsafeBlocks>true</AllowUnsafeBlocks>
    <Prefer32Bit>false</Prefer32Bit>
    <TreatWarningsAsErrors>false</TreatWarningsAsErrors>
  </PropertyGroup>
  <PropertyGroup>
    <Win32Resource>
    </Win32Resource>
  </PropertyGroup>
  <PropertyGroup />
  <ItemGroup>
    <Reference Include="DotNetZip, Version=1.10.1.0, Culture=neutral, PublicKeyToken=6583c7c814667745, processorArchitecture=MSIL">
      <HintPath>$(SolutionDir)\packages\DotNetZip.1.10.1\lib\net20\DotNetZip.dll</HintPath>
      <Private>True</Private>
    </Reference>
    <Reference Include="Humanizer, Version=2.2.0.0, Culture=neutral, PublicKeyToken=979442b78dfc278e, processorArchitecture=MSIL">
      <HintPath>$(SolutionDir)\packages\Humanizer.Core.2.2.0\lib\netstandard1.0\Humanizer.dll</HintPath>
    </Reference>
    <Reference Include="Microsoft.Data.Sqlite, Version=2.0.0.0, Culture=neutral, PublicKeyToken=adb9793829ddae60, processorArchitecture=MSIL">
      <HintPath>$(SolutionDir)\packages\Microsoft.Data.Sqlite.Core.2.0.0\lib\netstandard2.0\Microsoft.Data.Sqlite.dll</HintPath>
    </Reference>
    <Reference Include="Microsoft.EntityFrameworkCore, Version=2.0.0.0, Culture=neutral, PublicKeyToken=adb9793829ddae60, processorArchitecture=MSIL">
      <HintPath>$(SolutionDir)\packages\Microsoft.EntityFrameworkCore.2.0.0\lib\netstandard2.0\Microsoft.EntityFrameworkCore.dll</HintPath>
    </Reference>
    <Reference Include="Microsoft.EntityFrameworkCore.Design">
      <HintPath>$(SolutionDir)\packages\Microsoft.EntityFrameworkCore.Design.2.0.0\lib\net461\Microsoft.EntityFrameworkCore.Design.dll</HintPath>
    </Reference>
    <Reference Include="Microsoft.EntityFrameworkCore.Relational, Version=2.0.0.0, Culture=neutral, PublicKeyToken=adb9793829ddae60, processorArchitecture=MSIL">
      <HintPath>$(SolutionDir)\packages\Microsoft.EntityFrameworkCore.Relational.2.0.0\lib\netstandard2.0\Microsoft.EntityFrameworkCore.Relational.dll</HintPath>
    </Reference>
    <Reference Include="Microsoft.EntityFrameworkCore.Sqlite, Version=2.0.0.0, Culture=neutral, PublicKeyToken=adb9793829ddae60, processorArchitecture=MSIL">
      <HintPath>$(SolutionDir)\packages\Microsoft.EntityFrameworkCore.Sqlite.Core.2.0.0\lib\netstandard2.0\Microsoft.EntityFrameworkCore.Sqlite.dll</HintPath>
    </Reference>
    <Reference Include="Microsoft.Extensions.Caching.Abstractions, Version=2.0.0.0, Culture=neutral, PublicKeyToken=adb9793829ddae60, processorArchitecture=MSIL">
      <HintPath>$(SolutionDir)\packages\Microsoft.Extensions.Caching.Abstractions.2.0.0\lib\netstandard2.0\Microsoft.Extensions.Caching.Abstractions.dll</HintPath>
    </Reference>
    <Reference Include="Microsoft.Extensions.Caching.Memory, Version=2.0.0.0, Culture=neutral, PublicKeyToken=adb9793829ddae60, processorArchitecture=MSIL">
      <HintPath>$(SolutionDir)\packages\Microsoft.Extensions.Caching.Memory.2.0.0\lib\netstandard2.0\Microsoft.Extensions.Caching.Memory.dll</HintPath>
    </Reference>
    <Reference Include="Microsoft.Extensions.Configuration.Abstractions, Version=2.0.0.0, Culture=neutral, PublicKeyToken=adb9793829ddae60, processorArchitecture=MSIL">
      <HintPath>$(SolutionDir)\packages\Microsoft.Extensions.Configuration.Abstractions.2.0.0\lib\netstandard2.0\Microsoft.Extensions.Configuration.Abstractions.dll</HintPath>
    </Reference>
    <Reference Include="Microsoft.Extensions.DependencyInjection, Version=2.0.0.0, Culture=neutral, PublicKeyToken=adb9793829ddae60, processorArchitecture=MSIL">
      <HintPath>$(SolutionDir)\packages\Microsoft.Extensions.DependencyInjection.2.0.0\lib\netstandard2.0\Microsoft.Extensions.DependencyInjection.dll</HintPath>
    </Reference>
    <Reference Include="Microsoft.Extensions.DependencyInjection.Abstractions, Version=2.0.0.0, Culture=neutral, PublicKeyToken=adb9793829ddae60, processorArchitecture=MSIL">
      <HintPath>$(SolutionDir)\packages\Microsoft.Extensions.DependencyInjection.Abstractions.2.0.0\lib\netstandard2.0\Microsoft.Extensions.DependencyInjection.Abstractions.dll</HintPath>
    </Reference>
    <Reference Include="Microsoft.Extensions.Logging, Version=2.0.0.0, Culture=neutral, PublicKeyToken=adb9793829ddae60, processorArchitecture=MSIL">
      <HintPath>$(SolutionDir)\packages\Microsoft.Extensions.Logging.2.0.0\lib\netstandard2.0\Microsoft.Extensions.Logging.dll</HintPath>
    </Reference>
    <Reference Include="Microsoft.Extensions.Logging.Abstractions, Version=2.0.0.0, Culture=neutral, PublicKeyToken=adb9793829ddae60, processorArchitecture=MSIL">
      <HintPath>$(SolutionDir)\packages\Microsoft.Extensions.Logging.Abstractions.2.0.0\lib\netstandard2.0\Microsoft.Extensions.Logging.Abstractions.dll</HintPath>
    </Reference>
    <Reference Include="Microsoft.Extensions.Options, Version=2.0.0.0, Culture=neutral, PublicKeyToken=adb9793829ddae60, processorArchitecture=MSIL">
      <HintPath>$(SolutionDir)\packages\Microsoft.Extensions.Options.2.0.0\lib\netstandard2.0\Microsoft.Extensions.Options.dll</HintPath>
    </Reference>
    <Reference Include="Microsoft.Extensions.Primitives, Version=2.0.0.0, Culture=neutral, PublicKeyToken=adb9793829ddae60, processorArchitecture=MSIL">
      <HintPath>$(SolutionDir)\packages\Microsoft.Extensions.Primitives.2.0.0\lib\netstandard2.0\Microsoft.Extensions.Primitives.dll</HintPath>
    </Reference>
    <Reference Include="mscorlib" />
    <Reference Include="netstandard, Version=2.0.0.0, Culture=neutral, PublicKeyToken=cc7b13ffcd2ddd51" />
    <Reference Include="Newtonsoft.Json, Version=10.0.0.0, Culture=neutral, PublicKeyToken=30ad4fe6b2a6aeed, processorArchitecture=MSIL">
      <HintPath>$(SolutionDir)\packages\Newtonsoft.Json.10.0.3\lib\net45\Newtonsoft.Json.dll</HintPath>
      <Private>True</Private>
    </Reference>
    <Reference Include="nunit.framework, Version=3.8.1.0, Culture=neutral, PublicKeyToken=2638cd05610744eb, processorArchitecture=MSIL">
      <HintPath>$(SolutionDir)\packages\NUnit.3.8.1\lib\net45\nunit.framework.dll</HintPath>
      <Private>True</Private>
    </Reference>
    <Reference Include="OpenTK, Version=3.0.0.0, Culture=neutral, PublicKeyToken=bad199fe84eb3df4, processorArchitecture=MSIL">
      <HintPath>$(SolutionDir)\packages\OpenTK.3.0.0-git00009\lib\net20\OpenTK.dll</HintPath>
      <Private>True</Private>
    </Reference>
    <Reference Include="Remotion.Linq, Version=2.1.0.0, Culture=neutral, PublicKeyToken=fee00910d6e5f53b, processorArchitecture=MSIL">
      <HintPath>$(SolutionDir)\packages\Remotion.Linq.2.1.2\lib\net45\Remotion.Linq.dll</HintPath>
    </Reference>
    <Reference Include="SharpCompress, Version=0.18.1.0, Culture=neutral, PublicKeyToken=afb0a02973931d96, processorArchitecture=MSIL">
      <HintPath>$(SolutionDir)\packages\SharpCompress.0.18.1\lib\net45\SharpCompress.dll</HintPath>
      <Private>True</Private>
    </Reference>
    <Reference Include="SQLitePCLRaw.batteries_green, Version=1.0.0.0, Culture=neutral, PublicKeyToken=a84b7dcfb1391f7f, processorArchitecture=MSIL">
      <HintPath>$(SolutionDir)\packages\SQLitePCLRaw.bundle_green.1.1.8\lib\net45\SQLitePCLRaw.batteries_green.dll</HintPath>
      <Private>True</Private>
    </Reference>
    <Reference Include="SQLitePCLRaw.batteries_v2, Version=1.0.0.0, Culture=neutral, PublicKeyToken=8226ea5df37bcae9, processorArchitecture=MSIL">
      <HintPath>$(SolutionDir)\packages\SQLitePCLRaw.bundle_green.1.1.8\lib\net45\SQLitePCLRaw.batteries_v2.dll</HintPath>
      <Private>True</Private>
    </Reference>
    <Reference Include="SQLitePCLRaw.core, Version=1.0.0.0, Culture=neutral, PublicKeyToken=1488e028ca7ab535, processorArchitecture=MSIL">
      <HintPath>$(SolutionDir)\packages\SQLitePCLRaw.core.1.1.8\lib\net45\SQLitePCLRaw.core.dll</HintPath>
      <Private>True</Private>
    </Reference>
    <Reference Include="SQLitePCLRaw.provider.e_sqlite3, Version=1.0.0.0, Culture=neutral, PublicKeyToken=9c301db686d0bd12, processorArchitecture=MSIL">
      <HintPath>$(SolutionDir)\packages\SQLitePCLRaw.provider.e_sqlite3.net45.1.1.8\lib\net45\SQLitePCLRaw.provider.e_sqlite3.dll</HintPath>
      <Private>True</Private>
    </Reference>
    <Reference Include="System" />
    <Reference Include="System.Collections.Immutable, Version=1.2.2.0, Culture=neutral, PublicKeyToken=b03f5f7f11d50a3a, processorArchitecture=MSIL">
      <HintPath>$(SolutionDir)\packages\System.Collections.Immutable.1.4.0\lib\netstandard2.0\System.Collections.Immutable.dll</HintPath>
    </Reference>
    <Reference Include="System.ComponentModel.Annotations, Version=4.2.0.0, Culture=neutral, PublicKeyToken=b03f5f7f11d50a3a, processorArchitecture=MSIL">
      <HintPath>$(SolutionDir)\packages\System.ComponentModel.Annotations.4.4.0\lib\net461\System.ComponentModel.Annotations.dll</HintPath>
    </Reference>
    <Reference Include="System.ComponentModel.Composition" />
    <Reference Include="System.ComponentModel.DataAnnotations" />
    <Reference Include="System.Data" />
    <Reference Include="System.Diagnostics.DiagnosticSource, Version=4.0.2.1, Culture=neutral, PublicKeyToken=cc7b13ffcd2ddd51, processorArchitecture=MSIL">
      <HintPath>$(SolutionDir)\packages\System.Diagnostics.DiagnosticSource.4.4.1\lib\net46\System.Diagnostics.DiagnosticSource.dll</HintPath>
    </Reference>
    <Reference Include="System.Interactive.Async, Version=3.0.3000.0, Culture=neutral, PublicKeyToken=94bc3704cddfc263, processorArchitecture=MSIL">
      <HintPath>$(SolutionDir)\packages\System.Interactive.Async.3.1.1\lib\net46\System.Interactive.Async.dll</HintPath>
    </Reference>
    <Reference Include="System.Runtime.CompilerServices.Unsafe, Version=4.0.3.0, Culture=neutral, PublicKeyToken=b03f5f7f11d50a3a, processorArchitecture=MSIL">
      <HintPath>$(SolutionDir)\packages\System.Runtime.CompilerServices.Unsafe.4.4.0\lib\netstandard2.0\System.Runtime.CompilerServices.Unsafe.dll</HintPath>
    </Reference>
    <Reference Include="System.ValueTuple, Version=4.0.2.0, Culture=neutral, PublicKeyToken=cc7b13ffcd2ddd51">
      <HintPath>$(SolutionDir)\packages\System.ValueTuple.4.4.0\lib\net461\System.ValueTuple.dll</HintPath>
      <Private>True</Private>
    </Reference>
  </ItemGroup>
  <ItemGroup>
    <None Include="app.config" />
    <None Include="OpenTK.dll.config" />
    <None Include="osu!.res" />
    <None Include="packages.config" />
  </ItemGroup>
  <ItemGroup>
    <BootstrapperPackage Include="Microsoft.Net.Client.3.5">
      <Visible>False</Visible>
      <ProductName>.NET Framework 3.5 SP1 Client Profile</ProductName>
      <Install>false</Install>
    </BootstrapperPackage>
    <BootstrapperPackage Include="Microsoft.Net.Framework.2.0">
      <Visible>False</Visible>
      <ProductName>.NET Framework 2.0 %28x86%29</ProductName>
      <Install>true</Install>
    </BootstrapperPackage>
    <BootstrapperPackage Include="Microsoft.Net.Framework.3.0">
      <Visible>False</Visible>
      <ProductName>.NET Framework 3.0 %28x86%29</ProductName>
      <Install>false</Install>
    </BootstrapperPackage>
    <BootstrapperPackage Include="Microsoft.Net.Framework.3.5">
      <Visible>False</Visible>
      <ProductName>.NET Framework 3.5</ProductName>
      <Install>false</Install>
    </BootstrapperPackage>
    <BootstrapperPackage Include="Microsoft.Net.Framework.3.5.SP1">
      <Visible>False</Visible>
      <ProductName>.NET Framework 3.5 SP1</ProductName>
      <Install>false</Install>
    </BootstrapperPackage>
  </ItemGroup>
  <ItemGroup>
    <ProjectReference Include="..\osu-framework\osu.Framework\osu.Framework.csproj">
      <Project>{c76bf5b3-985e-4d39-95fe-97c9c879b83a}</Project>
      <Name>osu.Framework</Name>
    </ProjectReference>
    <ProjectReference Include="..\osu-resources\osu.Game.Resources\osu.Game.Resources.csproj">
      <Project>{d9a367c9-4c1a-489f-9b05-a0cea2b53b58}</Project>
      <Name>osu.Game.Resources</Name>
    </ProjectReference>
  </ItemGroup>
  <ItemGroup>
    <Compile Include="Audio\SampleInfo.cs" />
    <Compile Include="Audio\SampleInfoList.cs" />
    <Compile Include="Beatmaps\Beatmap.cs" />
    <Compile Include="Beatmaps\BeatmapConverter.cs" />
    <Compile Include="Beatmaps\BeatmapDifficulty.cs" />
    <Compile Include="Beatmaps\BeatmapInfo.cs" />
    <Compile Include="Beatmaps\BeatmapManager.cs" />
    <Compile Include="Beatmaps\BeatmapMetadata.cs" />
    <Compile Include="Beatmaps\BeatmapMetrics.cs" />
    <Compile Include="Beatmaps\BeatmapOnlineInfo.cs" />
    <Compile Include="Beatmaps\BeatmapProcessor.cs" />
    <Compile Include="Beatmaps\BeatmapSetFileInfo.cs" />
    <Compile Include="Beatmaps\BeatmapSetInfo.cs" />
    <Compile Include="Beatmaps\BeatmapSetOnlineInfo.cs" />
    <Compile Include="Beatmaps\BeatmapStatistic.cs" />
    <Compile Include="Beatmaps\BeatmapStore.cs" />
    <Compile Include="Beatmaps\ControlPoints\ControlPoint.cs" />
    <Compile Include="Beatmaps\ControlPoints\ControlPointInfo.cs" />
    <Compile Include="Beatmaps\ControlPoints\DifficultyControlPoint.cs" />
    <Compile Include="Beatmaps\ControlPoints\EffectControlPoint.cs" />
    <Compile Include="Beatmaps\ControlPoints\SampleControlPoint.cs" />
    <Compile Include="Beatmaps\ControlPoints\TimingControlPoint.cs" />
    <Compile Include="Beatmaps\DifficultyCalculator.cs" />
    <Compile Include="Beatmaps\Drawables\BeatmapBackgroundSprite.cs" />
    <Compile Include="Beatmaps\Drawables\BeatmapSetCover.cs" />
    <Compile Include="Beatmaps\Formats\JsonBeatmapDecoder.cs" />
    <Compile Include="Beatmaps\Formats\LegacyDecoder.cs" />
    <Compile Include="Beatmaps\Formats\LegacyStoryboardDecoder.cs" />
    <Compile Include="Database\DatabaseContextFactory.cs" />
    <Compile Include="Database\IHasPrimaryKey.cs" />
<<<<<<< HEAD
    <Compile Include="Graphics\Containers\OsuLinkTextFlowContainer.cs" />
    <Compile Include="Graphics\Sprites\OsuLinkSpriteText.cs" />
=======
    <Compile Include="Overlays\Profile\SupporterIcon.cs" />
    <Compile Include="Overlays\Settings\DangerousSettingsButton.cs" />
>>>>>>> 36709015
    <Compile Include="Graphics\UserInterface\HoverClickSounds.cs" />
    <Compile Include="Graphics\UserInterface\HoverSounds.cs" />
    <Compile Include="Graphics\UserInterface\OsuButton.cs" />
    <Compile Include="IO\Serialization\KeyContractResolver.cs" />
    <Compile Include="Migrations\20171019041408_InitialCreate.cs" />
    <Compile Include="Migrations\20171019041408_InitialCreate.Designer.cs">
      <DependentUpon>20171019041408_InitialCreate.cs</DependentUpon>
    </Compile>
    <Compile Include="Migrations\20171025071459_AddMissingIndexRules.cs" />
    <Compile Include="Migrations\20171025071459_AddMissingIndexRules.Designer.cs">
      <DependentUpon>20171025071459_AddMissingIndexRules.cs</DependentUpon>
    </Compile>
    <Compile Include="Migrations\20171119065731_AddBeatmapOnlineIDUniqueConstraint.cs" />
    <Compile Include="Migrations\20171119065731_AddBeatmapOnlineIDUniqueConstraint.Designer.cs">
      <DependentUpon>20171119065731_AddBeatmapOnlineIDUniqueConstraint.cs</DependentUpon>
    </Compile>
    <Compile Include="Migrations\20171209034410_AddRulesetInfoShortName.cs" />
    <Compile Include="Migrations\20171209034410_AddRulesetInfoShortName.Designer.cs">
      <DependentUpon>20171209034410_AddRulesetInfoShortName.cs</DependentUpon>
    </Compile>
    <Compile Include="Migrations\OsuDbContextModelSnapshot.cs" />
    <Compile Include="Online\API\Requests\GetBeatmapRequest.cs" />
    <Compile Include="Online\API\Requests\GetBeatmapSetRequest.cs" />
    <Compile Include="Online\Chat\ChatLink.cs" />
    <Compile Include="Online\Chat\MessageFormatter.cs" />
    <Compile Include="Online\API\Requests\APIResponseBeatmapSet.cs" />
    <Compile Include="Online\API\Requests\GetUserMostPlayedBeatmapsRequest.cs" />
    <Compile Include="Overlays\BeatmapSet\Scores\ClickableUsername.cs" />
    <Compile Include="Overlays\BeatmapSet\Scores\DrawableScore.cs" />
    <Compile Include="Overlays\BeatmapSet\Scores\DrawableTopScore.cs" />
    <Compile Include="Overlays\BeatmapSet\Scores\ScoresContainer.cs" />
    <Compile Include="Online\API\Requests\GetUserBeatmapsRequest.cs" />
    <Compile Include="Overlays\Profile\Sections\BeatmapMetadataContainer.cs" />
    <Compile Include="Overlays\Profile\Sections\Beatmaps\PaginatedBeatmapContainer.cs" />
    <Compile Include="Overlays\Profile\Sections\DrawableProfileRow.cs" />
    <Compile Include="Overlays\Profile\Sections\Historical\DrawableMostPlayedRow.cs" />
    <Compile Include="Overlays\Profile\Sections\Historical\PaginatedMostPlayedBeatmapContainer.cs" />
    <Compile Include="Overlays\Profile\Sections\Kudosu\KudosuInfo.cs" />
    <Compile Include="Overlays\Profile\Sections\PaginatedContainer.cs" />
    <Compile Include="Overlays\Profile\Sections\Ranks\DrawablePerformanceScore.cs" />
    <Compile Include="Overlays\Profile\Sections\Ranks\PaginatedScoreContainer.cs" />
    <Compile Include="Overlays\Profile\Sections\Ranks\DrawableTotalScore.cs" />
    <Compile Include="Overlays\Profile\Sections\Ranks\ScoreModsContainer.cs" />
    <Compile Include="Overlays\Settings\Sections\Maintenance\DeleteAllBeatmapsDialog.cs" />
    <Compile Include="Overlays\Settings\SettingsButton.cs" />
    <Compile Include="Rulesets\Edit\Layers\Selection\OriginHandle.cs" />
    <Compile Include="Rulesets\Edit\Layers\Selection\HitObjectSelectionBox.cs" />
    <Compile Include="Rulesets\Edit\Layers\Selection\Handle.cs" />
    <Compile Include="Rulesets\Edit\Layers\Selection\HandleContainer.cs" />
    <Compile Include="Rulesets\Edit\Layers\Selection\SelectionInfo.cs" />
    <Compile Include="Rulesets\Edit\Layers\Selection\SelectionLayer.cs" />
    <Compile Include="Screens\Edit\Components\BottomBarContainer.cs" />
    <Compile Include="Screens\Edit\Components\PlaybackControl.cs" />
    <Compile Include="Screens\Edit\Components\TimeInfoContainer.cs" />
    <Compile Include="Rulesets\Mods\IApplicableToScoreProcessor.cs" />
    <Compile Include="Beatmaps\Drawables\DifficultyColouredContainer.cs" />
    <Compile Include="Beatmaps\Drawables\DifficultyIcon.cs" />
    <Compile Include="Beatmaps\DummyWorkingBeatmap.cs" />
    <Compile Include="Beatmaps\Formats\Decoder.cs" />
    <Compile Include="Beatmaps\Formats\LegacyBeatmapDecoder.cs" />
    <Compile Include="Beatmaps\IO\ArchiveReader.cs" />
    <Compile Include="Beatmaps\IO\LegacyFilesystemReader.cs" />
    <Compile Include="Online\API\Requests\GetUserScoresRequest.cs" />
    <Compile Include="Screens\Edit\Screens\Compose\RadioButtons\DrawableRadioButton.cs" />
    <Compile Include="Screens\Edit\Screens\Compose\RadioButtons\RadioButton.cs" />
    <Compile Include="Screens\Edit\Screens\Compose\RadioButtons\RadioButtonCollection.cs" />
    <Compile Include="Screens\Edit\Screens\Compose\Timeline\BeatmapWaveformGraph.cs" />
    <Compile Include="Screens\Edit\Screens\Compose\Timeline\TimelineButton.cs" />
    <Compile Include="Screens\Play\BreaksOverlay\ArrowsOverlay.cs" />
    <Compile Include="Screens\Play\BreaksOverlay\BlurredIcon.cs" />
    <Compile Include="Screens\Play\BreaksOverlay\BreakOverlay.cs" />
    <Compile Include="Screens\Play\BreaksOverlay\GlowIcon.cs" />
    <Compile Include="Screens\Play\BreaksOverlay\InfoContainer.cs" />
    <Compile Include="Screens\Play\BreaksOverlay\InfoLine.cs" />
    <Compile Include="Screens\Play\BreaksOverlay\LetterboxOverlay.cs" />
    <Compile Include="Screens\Play\BreaksOverlay\RemainingTimeCounter.cs" />
    <Compile Include="Beatmaps\IO\OszArchiveReader.cs" />
    <Compile Include="Beatmaps\Legacy\LegacyBeatmap.cs" />
    <Compile Include="Beatmaps\RankStatus.cs" />
    <Compile Include="Beatmaps\Timing\BreakPeriod.cs" />
    <Compile Include="Beatmaps\Timing\TimeSignatures.cs" />
    <Compile Include="Beatmaps\WorkingBeatmap.cs" />
    <Compile Include="Configuration\OsuConfigManager.cs" />
    <Compile Include="Configuration\RankingType.cs" />
    <Compile Include="Configuration\ReleaseStream.cs" />
    <Compile Include="Configuration\ScoreMeterType.cs" />
    <Compile Include="Configuration\ScreenshotFormat.cs" />
    <Compile Include="Configuration\RandomSelectAlgorithm.cs" />
    <Compile Include="Database\DatabaseBackedStore.cs" />
    <Compile Include="Database\OsuDbContext.cs" />
    <Compile Include="Graphics\Backgrounds\Background.cs" />
    <Compile Include="Graphics\Backgrounds\Triangles.cs" />
    <Compile Include="Graphics\Containers\BeatSyncedContainer.cs" />
    <Compile Include="Graphics\Containers\ConstrainedIconContainer.cs" />
    <Compile Include="Graphics\Containers\OsuClickableContainer.cs" />
    <Compile Include="Graphics\Containers\OsuFocusedOverlayContainer.cs" />
    <Compile Include="Graphics\Containers\OsuHoverContainer.cs" />
    <Compile Include="Graphics\Containers\OsuScrollContainer.cs" />
    <Compile Include="Graphics\Containers\OsuTextFlowContainer.cs" />
    <Compile Include="Graphics\Containers\ParallaxContainer.cs" />
    <Compile Include="Graphics\Containers\ReverseChildIDFillFlowContainer.cs" />
    <Compile Include="Graphics\Containers\SectionsContainer.cs" />
    <Compile Include="Graphics\Cursor\MenuCursor.cs" />
    <Compile Include="Graphics\Cursor\OsuContextMenuContainer.cs" />
    <Compile Include="Graphics\Cursor\OsuTooltipContainer.cs" />
    <Compile Include="Graphics\IHasAccentColour.cs" />
    <Compile Include="Graphics\OsuColour.cs" />
    <Compile Include="Graphics\SpriteIcon.cs" />
    <Compile Include="Graphics\Sprites\OsuSpriteText.cs" />
    <Compile Include="Graphics\UserInterface\BackButton.cs" />
    <Compile Include="Graphics\UserInterface\Bar.cs" />
    <Compile Include="Graphics\UserInterface\BarGraph.cs" />
    <Compile Include="Graphics\UserInterface\BreadcrumbControl.cs" />
    <Compile Include="Graphics\UserInterface\DialogButton.cs" />
    <Compile Include="Graphics\UserInterface\FocusedTextBox.cs" />
    <Compile Include="Graphics\UserInterface\IconButton.cs" />
    <Compile Include="Graphics\UserInterface\LineGraph.cs" />
    <Compile Include="Graphics\UserInterface\LoadingAnimation.cs" />
    <Compile Include="Graphics\UserInterface\MenuItemType.cs" />
    <Compile Include="Graphics\UserInterface\Nub.cs" />
    <Compile Include="Graphics\UserInterface\TriangleButton.cs" />
    <Compile Include="Graphics\UserInterface\OsuCheckbox.cs" />
    <Compile Include="Graphics\UserInterface\OsuContextMenu.cs" />
    <Compile Include="Graphics\UserInterface\OsuDropdown.cs" />
    <Compile Include="Graphics\UserInterface\OsuEnumDropdown.cs" />
    <Compile Include="Graphics\UserInterface\OsuMenu.cs" />
    <Compile Include="Graphics\UserInterface\OsuMenuItem.cs" />
    <Compile Include="Graphics\UserInterface\OsuPasswordTextBox.cs" />
    <Compile Include="Graphics\UserInterface\OsuSliderBar.cs" />
    <Compile Include="Graphics\UserInterface\OsuTabControl.cs" />
    <Compile Include="Graphics\UserInterface\OsuTabControlCheckbox.cs" />
    <Compile Include="Graphics\UserInterface\OsuTextBox.cs" />
    <Compile Include="Graphics\UserInterface\PageTabControl.cs" />
    <Compile Include="Graphics\UserInterface\PercentageCounter.cs" />
    <Compile Include="Graphics\UserInterface\ProgressBar.cs" />
    <Compile Include="Graphics\UserInterface\RollingCounter.cs" />
    <Compile Include="Graphics\UserInterface\ScoreCounter.cs" />
    <Compile Include="Graphics\UserInterface\SearchTextBox.cs" />
    <Compile Include="Graphics\UserInterface\SimpleComboCounter.cs" />
    <Compile Include="Graphics\UserInterface\StarCounter.cs" />
    <Compile Include="Graphics\UserInterface\TwoLayerButton.cs" />
    <Compile Include="Graphics\UserInterface\Volume\VolumeControl.cs" />
    <Compile Include="Graphics\UserInterface\Volume\VolumeControlReceptor.cs" />
    <Compile Include="Graphics\UserInterface\Volume\VolumeMeter.cs" />
    <Compile Include="Input\Bindings\DatabasedKeyBinding.cs" />
    <Compile Include="Input\Bindings\DatabasedKeyBindingInputManager.cs" />
    <Compile Include="Input\Bindings\GlobalKeyBindingInputManager.cs" />
    <Compile Include="Input\Handlers\ReplayInputHandler.cs" />
    <Compile Include="Input\KeyBindingStore.cs" />
    <Compile Include="IO\FileInfo.cs" />
    <Compile Include="IO\FileStore.cs" />
    <Compile Include="IO\Legacy\ILegacySerializable.cs" />
    <Compile Include="IO\Legacy\SerializationReader.cs" />
    <Compile Include="IO\Legacy\SerializationWriter.cs" />
    <Compile Include="IO\Serialization\Converters\TypedListConverter.cs" />
    <Compile Include="IO\Serialization\Converters\Vector2Converter.cs" />
    <Compile Include="IO\Serialization\IJsonSerializable.cs" />
    <Compile Include="IPC\BeatmapIPCChannel.cs" />
    <Compile Include="IPC\ScoreIPCChannel.cs" />
    <Compile Include="Online\API\APIAccess.cs" />
    <Compile Include="Online\API\APIRequest.cs" />
    <Compile Include="Online\API\IOnlineComponent.cs" />
    <Compile Include="Online\API\OAuth.cs" />
    <Compile Include="Online\API\OAuthToken.cs" />
    <Compile Include="Online\API\Requests\DownloadBeatmapSetRequest.cs" />
    <Compile Include="Online\API\Requests\GetBeatmapDetailsRequest.cs" />
    <Compile Include="Online\API\Requests\SearchBeatmapSetsRequest.cs" />
    <Compile Include="Online\API\Requests\GetMessagesRequest.cs" />
    <Compile Include="Online\API\Requests\GetScoresRequest.cs" />
    <Compile Include="Online\API\Requests\GetUserRequest.cs" />
    <Compile Include="Online\API\Requests\GetUsersRequest.cs" />
    <Compile Include="Online\API\Requests\ListChannelsRequest.cs" />
    <Compile Include="Online\API\Requests\PostMessageRequest.cs" />
    <Compile Include="Online\Chat\Channel.cs" />
    <Compile Include="Online\Chat\ErrorMessage.cs" />
    <Compile Include="Online\Chat\InfoMessage.cs" />
    <Compile Include="Online\Chat\LocalEchoMessage.cs" />
    <Compile Include="Online\Chat\Message.cs" />
    <Compile Include="Online\Multiplayer\GameType.cs" />
    <Compile Include="Online\Multiplayer\Room.cs" />
    <Compile Include="Online\Multiplayer\RoomStatus.cs" />
    <Compile Include="OsuGame.cs" />
    <Compile Include="OsuGameBase.cs" />
    <Compile Include="Overlays\ChatOverlay.cs" />
    <Compile Include="Overlays\Chat\ChannelListItem.cs" />
    <Compile Include="Overlays\Chat\ChannelSection.cs" />
    <Compile Include="Overlays\Chat\ChannelSelectionOverlay.cs" />
    <Compile Include="Overlays\Chat\ChatLine.cs" />
    <Compile Include="Overlays\Chat\ChatTabControl.cs" />
    <Compile Include="Overlays\Direct\PlayButton.cs" />
    <Compile Include="Overlays\Chat\DrawableChannel.cs" />
    <Compile Include="Overlays\DialogOverlay.cs" />
    <Compile Include="Overlays\Dialog\PopupDialog.cs" />
    <Compile Include="Overlays\Dialog\PopupDialogButton.cs" />
    <Compile Include="Overlays\Dialog\PopupDialogCancelButton.cs" />
    <Compile Include="Overlays\Dialog\PopupDialogOkButton.cs" />
    <Compile Include="Overlays\DirectOverlay.cs" />
    <Compile Include="Overlays\Direct\DirectGridPanel.cs" />
    <Compile Include="Overlays\Direct\DirectListPanel.cs" />
    <Compile Include="Overlays\Direct\DirectPanel.cs" />
    <Compile Include="Overlays\Direct\DownloadButton.cs" />
    <Compile Include="Overlays\Direct\FilterControl.cs" />
    <Compile Include="Overlays\Direct\Header.cs" />
    <Compile Include="Overlays\KeyBindingOverlay.cs" />
    <Compile Include="Overlays\KeyBinding\GlobalKeyBindingsSection.cs" />
    <Compile Include="Overlays\KeyBinding\KeyBindingRow.cs" />
    <Compile Include="Overlays\KeyBinding\KeyBindingsSubsection.cs" />
    <Compile Include="Overlays\KeyBinding\RulesetBindingsSection.cs" />
    <Compile Include="Overlays\KeyBinding\VariantBindingsSubsection.cs" />
    <Compile Include="Overlays\LoginOverlay.cs" />
    <Compile Include="Overlays\MainSettings.cs" />
    <Compile Include="Overlays\MedalOverlay.cs" />
    <Compile Include="Overlays\MedalSplash\DrawableMedal.cs" />
    <Compile Include="Overlays\Mods\AssistedSection.cs" />
    <Compile Include="Overlays\Mods\DifficultyIncreaseSection.cs" />
    <Compile Include="Overlays\Mods\DifficultyReductionSection.cs" />
    <Compile Include="Overlays\Mods\ModButton.cs" />
    <Compile Include="Overlays\Mods\ModButtonEmpty.cs" />
    <Compile Include="Overlays\Mods\ModSection.cs" />
    <Compile Include="Overlays\Mods\ModSelectOverlay.cs" />
    <Compile Include="Overlays\MusicController.cs" />
    <Compile Include="Overlays\Music\CollectionsDropdown.cs" />
    <Compile Include="Overlays\Music\FilterControl.cs" />
    <Compile Include="Overlays\Music\PlaylistItem.cs" />
    <Compile Include="Overlays\Music\PlaylistList.cs" />
    <Compile Include="Overlays\Music\PlaylistOverlay.cs" />
    <Compile Include="Overlays\NotificationOverlay.cs" />
    <Compile Include="Overlays\Notifications\IHasCompletionTarget.cs" />
    <Compile Include="Overlays\Notifications\Notification.cs" />
    <Compile Include="Overlays\Notifications\NotificationSection.cs" />
    <Compile Include="Overlays\Notifications\ProgressCompletionNotification.cs" />
    <Compile Include="Overlays\Notifications\ProgressNotification.cs" />
    <Compile Include="Overlays\Notifications\SimpleNotification.cs" />
    <Compile Include="Overlays\OnScreenDisplay.cs" />
    <Compile Include="Overlays\Profile\Sections\Ranks\DrawableProfileScore.cs" />
    <Compile Include="Overlays\Profile\ProfileHeader.cs" />
    <Compile Include="Overlays\Profile\ProfileSection.cs" />
    <Compile Include="Overlays\Profile\RankGraph.cs" />
    <Compile Include="Overlays\Profile\Sections\AboutSection.cs" />
    <Compile Include="Overlays\Profile\Sections\BeatmapsSection.cs" />
    <Compile Include="Overlays\Profile\Sections\HistoricalSection.cs" />
    <Compile Include="Overlays\Profile\Sections\KudosuSection.cs" />
    <Compile Include="Overlays\Profile\Sections\MedalsSection.cs" />
    <Compile Include="Overlays\Profile\Sections\RanksSection.cs" />
    <Compile Include="Overlays\Profile\Sections\RecentSection.cs" />
    <Compile Include="Overlays\SearchableList\DisplayStyleControl.cs" />
    <Compile Include="Overlays\SearchableList\HeaderTabControl.cs" />
    <Compile Include="Overlays\SearchableList\SearchableListFilterControl.cs" />
    <Compile Include="Overlays\SearchableList\SearchableListHeader.cs" />
    <Compile Include="Overlays\SearchableList\SearchableListOverlay.cs" />
    <Compile Include="Overlays\SearchableList\SlimEnumDropdown.cs" />
    <Compile Include="Overlays\SettingsOverlay.cs" />
    <Compile Include="Overlays\Settings\Sections\AudioSection.cs" />
    <Compile Include="Overlays\Settings\Sections\Audio\AudioDevicesSettings.cs" />
    <Compile Include="Overlays\Settings\Sections\Audio\MainMenuSettings.cs" />
    <Compile Include="Overlays\Settings\Sections\Audio\OffsetSettings.cs" />
    <Compile Include="Overlays\Settings\Sections\Audio\VolumeSettings.cs" />
    <Compile Include="Overlays\Settings\Sections\DebugSection.cs" />
    <Compile Include="Overlays\Settings\Sections\Debug\GCSettings.cs" />
    <Compile Include="Overlays\Settings\Sections\Debug\GeneralSettings.cs" />
    <Compile Include="Overlays\Settings\Sections\GameplaySection.cs" />
    <Compile Include="Overlays\Settings\Sections\Gameplay\GeneralSettings.cs" />
    <Compile Include="Overlays\Settings\Sections\Gameplay\SongSelectSettings.cs" />
    <Compile Include="Overlays\Settings\Sections\GeneralSection.cs" />
    <Compile Include="Overlays\Settings\Sections\General\LanguageSettings.cs" />
    <Compile Include="Overlays\Settings\Sections\General\LoginSettings.cs" />
    <Compile Include="Overlays\Settings\Sections\General\UpdateSettings.cs" />
    <Compile Include="Overlays\Settings\Sections\GraphicsSection.cs" />
    <Compile Include="Overlays\Settings\Sections\Graphics\DetailSettings.cs" />
    <Compile Include="Overlays\Settings\Sections\Graphics\LayoutSettings.cs" />
    <Compile Include="Overlays\Settings\Sections\Graphics\MainMenuSettings.cs" />
    <Compile Include="Overlays\Settings\Sections\Graphics\RendererSettings.cs" />
    <Compile Include="Overlays\Settings\Sections\InputSection.cs" />
    <Compile Include="Overlays\Settings\Sections\Input\KeyboardSettings.cs" />
    <Compile Include="Overlays\Settings\Sections\Input\MouseSettings.cs" />
    <Compile Include="Overlays\Settings\Sections\MaintenanceSection.cs" />
    <Compile Include="Overlays\Settings\Sections\Maintenance\GeneralSettings.cs" />
    <Compile Include="Overlays\Settings\Sections\OnlineSection.cs" />
    <Compile Include="Overlays\Settings\Sections\SkinSection.cs" />
    <Compile Include="Overlays\Settings\SettingsCheckbox.cs" />
    <Compile Include="Overlays\Settings\SettingsDropdown.cs" />
    <Compile Include="Overlays\Settings\SettingsEnumDropdown.cs" />
    <Compile Include="Overlays\Settings\SettingsFooter.cs" />
    <Compile Include="Overlays\Settings\SettingsHeader.cs" />
    <Compile Include="Overlays\Settings\SettingsItem.cs" />
    <Compile Include="Overlays\Settings\SettingsLabel.cs" />
    <Compile Include="Overlays\Settings\SettingsSection.cs" />
    <Compile Include="Overlays\Settings\SettingsSlider.cs" />
    <Compile Include="Overlays\Settings\SettingsSubsection.cs" />
    <Compile Include="Overlays\Settings\SettingsTextBox.cs" />
    <Compile Include="Overlays\Settings\Sidebar.cs" />
    <Compile Include="Overlays\Settings\SidebarButton.cs" />
    <Compile Include="Overlays\SocialOverlay.cs" />
    <Compile Include="Overlays\Social\FilterControl.cs" />
    <Compile Include="Overlays\Social\Header.cs" />
    <Compile Include="Overlays\Toolbar\Toolbar.cs" />
    <Compile Include="Overlays\Toolbar\ToolbarButton.cs" />
    <Compile Include="Overlays\Toolbar\ToolbarChatButton.cs" />
    <Compile Include="Overlays\Toolbar\ToolbarDirectButton.cs" />
    <Compile Include="Overlays\Toolbar\ToolbarHomeButton.cs" />
    <Compile Include="Overlays\Toolbar\ToolbarModeButton.cs" />
    <Compile Include="Overlays\Toolbar\ToolbarModeSelector.cs" />
    <Compile Include="Overlays\Toolbar\ToolbarMusicButton.cs" />
    <Compile Include="Overlays\Toolbar\ToolbarNotificationButton.cs" />
    <Compile Include="Overlays\Toolbar\ToolbarOverlayToggleButton.cs" />
    <Compile Include="Overlays\Toolbar\ToolbarSettingsButton.cs" />
    <Compile Include="Overlays\Toolbar\ToolbarSocialButton.cs" />
    <Compile Include="Overlays\Toolbar\ToolbarUserArea.cs" />
    <Compile Include="Overlays\Toolbar\ToolbarUserButton.cs" />
    <Compile Include="Overlays\UserProfileOverlay.cs" />
    <Compile Include="Overlays\WaveOverlayContainer.cs" />
    <Compile Include="Properties\AssemblyInfo.cs" />
    <Compile Include="Rulesets\Edit\Tools\HitObjectCompositionTool.cs" />
    <Compile Include="Rulesets\Edit\Tools\ICompositionTool.cs" />
    <Compile Include="Rulesets\Edit\HitObjectComposer.cs" />
    <Compile Include="Rulesets\Edit\ToolboxGroup.cs" />
    <Compile Include="Rulesets\Judgements\DrawableJudgement.cs" />
    <Compile Include="Rulesets\Judgements\Judgement.cs" />
    <Compile Include="Rulesets\Mods\IApplicableToClock.cs" />
    <Compile Include="Rulesets\Mods\IApplicableToDifficulty.cs" />
    <Compile Include="Rulesets\Mods\IApplicableToHitObject.cs" />
    <Compile Include="Rulesets\Mods\IApplicableToRulesetContainer.cs" />
    <Compile Include="Rulesets\Mods\Mod.cs" />
    <Compile Include="Rulesets\Mods\ModAutoplay.cs" />
    <Compile Include="Rulesets\Mods\ModCinema.cs" />
    <Compile Include="Rulesets\Mods\ModDaycore.cs" />
    <Compile Include="Rulesets\Mods\ModDoubleTime.cs" />
    <Compile Include="Rulesets\Mods\ModEasy.cs" />
    <Compile Include="Rulesets\Mods\ModFlashlight.cs" />
    <Compile Include="Rulesets\Mods\ModHalfTime.cs" />
    <Compile Include="Rulesets\Mods\ModHardRock.cs" />
    <Compile Include="Rulesets\Mods\ModHidden.cs" />
    <Compile Include="Rulesets\Mods\ModNightcore.cs" />
    <Compile Include="Rulesets\Mods\ModNoFail.cs" />
    <Compile Include="Rulesets\Mods\ModPerfect.cs" />
    <Compile Include="Rulesets\Mods\ModRelax.cs" />
    <Compile Include="Rulesets\Mods\ModSuddenDeath.cs" />
    <Compile Include="Rulesets\Mods\ModType.cs" />
    <Compile Include="Rulesets\Mods\MultiMod.cs" />
    <Compile Include="Rulesets\Objects\BezierApproximator.cs" />
    <Compile Include="Rulesets\Objects\CircularArcApproximator.cs" />
    <Compile Include="Rulesets\Objects\Drawables\ArmedState.cs" />
    <Compile Include="Rulesets\Objects\Drawables\DrawableHitObject.cs" />
    <Compile Include="Rulesets\Objects\Drawables\DrawableScrollingHitObject.cs" />
    <Compile Include="Rulesets\Objects\Drawables\HitResult.cs" />
    <Compile Include="Rulesets\Objects\Drawables\IDrawableHitObjectWithProxiedApproach.cs" />
    <Compile Include="Rulesets\Objects\Drawables\IScrollingHitObject.cs" />
    <Compile Include="Rulesets\Objects\HitObject.cs" />
    <Compile Include="Rulesets\Objects\HitObjectParser.cs" />
    <Compile Include="Rulesets\Objects\Legacy\Catch\ConvertHit.cs" />
    <Compile Include="Rulesets\Objects\Legacy\Catch\ConvertHitObjectParser.cs" />
    <Compile Include="Rulesets\Objects\Legacy\Catch\ConvertSlider.cs" />
    <Compile Include="Rulesets\Objects\Legacy\Catch\ConvertSpinner.cs" />
    <Compile Include="Rulesets\Objects\Legacy\ConvertHitObjectParser.cs" />
    <Compile Include="Rulesets\Objects\Legacy\ConvertHitObjectType.cs" />
    <Compile Include="Rulesets\Objects\Legacy\ConvertSlider.cs" />
    <Compile Include="Rulesets\Objects\Legacy\Mania\ConvertHit.cs" />
    <Compile Include="Rulesets\Objects\Legacy\Mania\ConvertHitObjectParser.cs" />
    <Compile Include="Rulesets\Objects\Legacy\Mania\ConvertHold.cs" />
    <Compile Include="Rulesets\Objects\Legacy\Mania\ConvertSlider.cs" />
    <Compile Include="Rulesets\Objects\Legacy\Mania\ConvertSpinner.cs" />
    <Compile Include="Rulesets\Objects\Legacy\Osu\ConvertHit.cs" />
    <Compile Include="Rulesets\Objects\Legacy\Osu\ConvertHitObjectParser.cs" />
    <Compile Include="Rulesets\Objects\Legacy\Osu\ConvertSlider.cs" />
    <Compile Include="Rulesets\Objects\Legacy\Osu\ConvertSpinner.cs" />
    <Compile Include="Rulesets\Objects\Legacy\Taiko\ConvertHit.cs" />
    <Compile Include="Rulesets\Objects\Legacy\Taiko\ConvertHitObjectParser.cs" />
    <Compile Include="Rulesets\Objects\Legacy\Taiko\ConvertSlider.cs" />
    <Compile Include="Rulesets\Objects\Legacy\Taiko\ConvertSpinner.cs" />
    <Compile Include="Rulesets\Objects\SliderCurve.cs" />
    <Compile Include="Rulesets\Objects\Types\CurveType.cs" />
    <Compile Include="Rulesets\Objects\Types\IHasCombo.cs" />
    <Compile Include="Rulesets\Objects\Types\IHasCurve.cs" />
    <Compile Include="Rulesets\Objects\Types\IHasDistance.cs" />
    <Compile Include="Rulesets\Objects\Types\IHasEndTime.cs" />
    <Compile Include="Rulesets\Objects\Types\IHasHold.cs" />
    <Compile Include="Rulesets\Objects\Types\IHasPosition.cs" />
    <Compile Include="Rulesets\Objects\Types\IHasRepeats.cs" />
    <Compile Include="Rulesets\Objects\Types\IHasXPosition.cs" />
    <Compile Include="Rulesets\Objects\Types\IHasYPosition.cs" />
    <Compile Include="Rulesets\Replays\AutoGenerator.cs" />
    <Compile Include="Rulesets\Replays\FramedReplayInputHandler.cs" />
    <Compile Include="Rulesets\Replays\IAutoGenerator.cs" />
    <Compile Include="Rulesets\Replays\Replay.cs" />
    <Compile Include="Rulesets\Replays\ReplayButtonState.cs" />
    <Compile Include="Rulesets\Replays\ReplayFrame.cs" />
    <Compile Include="Rulesets\Ruleset.cs" />
    <Compile Include="Rulesets\RulesetInfo.cs" />
    <Compile Include="Rulesets\RulesetStore.cs" />
    <Compile Include="Rulesets\Scoring\PerformanceCalculator.cs" />
    <Compile Include="Rulesets\Scoring\Score.cs" />
    <Compile Include="Rulesets\Scoring\ScoreProcessor.cs" />
    <Compile Include="Rulesets\Scoring\ScoreRank.cs" />
    <Compile Include="Rulesets\Scoring\ScoreStore.cs" />
    <Compile Include="Rulesets\Timing\LinearScrollingContainer.cs" />
    <Compile Include="Rulesets\Timing\MultiplierControlPoint.cs" />
    <Compile Include="Rulesets\Timing\ScrollingContainer.cs" />
    <Compile Include="Rulesets\Timing\SpeedAdjustmentContainer.cs" />
    <Compile Include="Rulesets\UI\ModIcon.cs" />
    <Compile Include="Rulesets\UI\Playfield.cs" />
    <Compile Include="Rulesets\UI\RulesetContainer.cs" />
    <Compile Include="Rulesets\UI\RulesetInputManager.cs" />
    <Compile Include="Rulesets\UI\ScrollingPlayfield.cs" />
    <Compile Include="Rulesets\UI\ScrollingRulesetContainer.cs" />
    <Compile Include="Screens\BackgroundScreen.cs" />
    <Compile Include="Screens\Backgrounds\BackgroundScreenBeatmap.cs" />
    <Compile Include="Screens\Backgrounds\BackgroundScreenCustom.cs" />
    <Compile Include="Screens\Backgrounds\BackgroundScreenDefault.cs" />
    <Compile Include="Screens\Backgrounds\BackgroundScreenEmpty.cs" />
    <Compile Include="Screens\Charts\ChartInfo.cs" />
    <Compile Include="Screens\Charts\ChartListing.cs" />
    <Compile Include="Screens\Direct\OnlineListing.cs" />
    <Compile Include="Screens\Edit\Editor.cs" />
    <Compile Include="Screens\Edit\Components\Timelines\Summary\Parts\BreakPart.cs" />
    <Compile Include="Screens\Edit\Components\Timelines\Summary\Parts\BookmarkPart.cs" />
    <Compile Include="Screens\Edit\Components\Timelines\Summary\Parts\ControlPointPart.cs" />
    <Compile Include="Screens\Edit\Components\Timelines\Summary\Parts\MarkerPart.cs" />
    <Compile Include="Screens\Edit\Components\Timelines\Summary\Parts\TimelinePart.cs" />
    <Compile Include="Screens\Edit\Components\Timelines\Summary\Visualisations\DurationVisualisation.cs" />
    <Compile Include="Screens\Edit\Components\Timelines\Summary\Visualisations\PointVisualisation.cs" />
    <Compile Include="Screens\Edit\Components\Timelines\Summary\SummaryTimeline.cs" />
    <Compile Include="Screens\Edit\Screens\EditorScreenMode.cs" />
    <Compile Include="Screens\Edit\Menus\EditorMenuBar.cs" />
    <Compile Include="Screens\Edit\Menus\EditorMenuItem.cs" />
    <Compile Include="Screens\Edit\Menus\EditorMenuItemSpacer.cs" />
    <Compile Include="Screens\Edit\Menus\ScreenSelectionTabControl.cs" />
    <Compile Include="Screens\Edit\Screens\Design\Design.cs" />
    <Compile Include="Screens\Edit\Screens\EditorScreen.cs" />
    <Compile Include="Screens\Edit\Screens\Compose\Compose.cs" />
    <Compile Include="Screens\Edit\Screens\Compose\Timeline\ScrollableTimeline.cs" />
    <Compile Include="Screens\Edit\Screens\Compose\Timeline\ScrollingTimelineContainer.cs" />
    <Compile Include="Screens\Loader.cs" />
    <Compile Include="Screens\Menu\Button.cs" />
    <Compile Include="Screens\Menu\ButtonSystem.cs" />
    <Compile Include="Screens\Menu\Disclaimer.cs" />
    <Compile Include="Screens\Menu\FlowContainerWithOrigin.cs" />
    <Compile Include="Screens\Menu\Intro.cs" />
    <Compile Include="Screens\Menu\IntroSequence.cs" />
    <Compile Include="Screens\Menu\LogoVisualisation.cs" />
    <Compile Include="Screens\Menu\MainMenu.cs" />
    <Compile Include="Screens\Menu\MenuSideFlashes.cs" />
    <Compile Include="Screens\Menu\OsuLogo.cs" />
    <Compile Include="Screens\Multiplayer\DrawableGameType.cs" />
    <Compile Include="Screens\Multiplayer\DrawableRoom.cs" />
    <Compile Include="Screens\Multiplayer\Lobby.cs" />
    <Compile Include="Screens\Multiplayer\Match.cs" />
    <Compile Include="Screens\Multiplayer\MatchCreate.cs" />
    <Compile Include="Screens\Multiplayer\ModeTypeInfo.cs" />
    <Compile Include="Screens\Multiplayer\ParticipantInfo.cs" />
    <Compile Include="Screens\Multiplayer\RoomInspector.cs" />
    <Compile Include="Screens\OsuScreen.cs" />
    <Compile Include="Screens\Play\FailOverlay.cs" />
    <Compile Include="Screens\Play\HotkeyRetryOverlay.cs" />
    <Compile Include="Screens\Play\HUDOverlay.cs" />
    <Compile Include="Screens\Play\HUD\ComboCounter.cs" />
    <Compile Include="Screens\Play\HUD\ComboResultCounter.cs" />
    <Compile Include="Screens\Play\HUD\HealthDisplay.cs" />
    <Compile Include="Screens\Play\HUD\ModDisplay.cs" />
    <Compile Include="Screens\Play\HUD\StandardComboCounter.cs" />
    <Compile Include="Screens\Play\HUD\StandardHealthDisplay.cs" />
    <Compile Include="Screens\Play\KeyCounter.cs" />
    <Compile Include="Screens\Play\KeyCounterAction.cs" />
    <Compile Include="Screens\Play\KeyCounterCollection.cs" />
    <Compile Include="Screens\Play\KeyCounterKeyboard.cs" />
    <Compile Include="Screens\Play\KeyCounterMouse.cs" />
    <Compile Include="Screens\Play\GameplayMenuOverlay.cs" />
    <Compile Include="Screens\Play\PauseContainer.cs" />
    <Compile Include="Screens\Play\Player.cs" />
    <Compile Include="Screens\Play\PlayerLoader.cs" />
    <Compile Include="Screens\Play\ReplayPlayer.cs" />
    <Compile Include="Screens\Play\HUD\ReplaySettingsOverlay.cs" />
    <Compile Include="Screens\Play\ReplaySettings\CollectionSettings.cs" />
    <Compile Include="Screens\Play\ReplaySettings\DiscussionSettings.cs" />
    <Compile Include="Screens\Play\ReplaySettings\PlaybackSettings.cs" />
    <Compile Include="Screens\Play\ReplaySettings\ReplayCheckbox.cs" />
    <Compile Include="Screens\Play\ReplaySettings\ReplayGroup.cs" />
    <Compile Include="Screens\Play\ReplaySettings\ReplaySliderBar.cs" />
    <Compile Include="Screens\Play\SkipButton.cs" />
    <Compile Include="Screens\Play\SongProgress.cs" />
    <Compile Include="Screens\Play\SongProgressBar.cs" />
    <Compile Include="Screens\Play\SongProgressGraph.cs" />
    <Compile Include="Screens\Play\SongProgressInfo.cs" />
    <Compile Include="Screens\Play\SquareGraph.cs" />
    <Compile Include="Screens\Ranking\AspectContainer.cs" />
    <Compile Include="Screens\Ranking\ResultMode.cs" />
    <Compile Include="Screens\Ranking\ResultModeButton.cs" />
    <Compile Include="Screens\Ranking\ResultModeTabControl.cs" />
    <Compile Include="Screens\Ranking\Results.cs" />
    <Compile Include="Screens\Ranking\ResultsPage.cs" />
    <Compile Include="Screens\Ranking\ResultsPageRanking.cs" />
    <Compile Include="Screens\Ranking\ResultsPageScore.cs" />
    <Compile Include="Screens\ScreenWhiteBox.cs" />
    <Compile Include="Screens\Select\BeatmapCarousel.cs" />
    <Compile Include="Screens\Select\BeatmapDeleteDialog.cs" />
    <Compile Include="Screens\Select\BeatmapDetailArea.cs" />
    <Compile Include="Screens\Select\BeatmapDetailAreaTabControl.cs" />
    <Compile Include="Screens\Select\BeatmapDetails.cs" />
    <Compile Include="Screens\Select\BeatmapInfoWedge.cs" />
    <Compile Include="Screens\Select\Carousel\CarouselBeatmap.cs" />
    <Compile Include="Screens\Select\Carousel\CarouselBeatmapSet.cs" />
    <Compile Include="Screens\Select\Carousel\CarouselGroup.cs" />
    <Compile Include="Screens\Select\Carousel\CarouselGroupEagerSelect.cs" />
    <Compile Include="Screens\Select\Carousel\CarouselItem.cs" />
    <Compile Include="Screens\Select\Carousel\DrawableCarouselBeatmap.cs" />
    <Compile Include="Screens\Select\Carousel\DrawableCarouselBeatmapSet.cs" />
    <Compile Include="Screens\Select\Carousel\DrawableCarouselItem.cs" />
    <Compile Include="Screens\Select\Details\AdvancedStats.cs" />
    <Compile Include="Screens\Select\Details\FailRetryGraph.cs" />
    <Compile Include="Screens\Select\Details\UserRatings.cs" />
    <Compile Include="Screens\Select\EditSongSelect.cs" />
    <Compile Include="Screens\Select\FilterControl.cs" />
    <Compile Include="Screens\Select\FilterCriteria.cs" />
    <Compile Include="Screens\Select\Filter\GroupMode.cs" />
    <Compile Include="Screens\Select\Filter\SortMode.cs" />
    <Compile Include="Screens\Select\Footer.cs" />
    <Compile Include="Screens\Select\FooterButton.cs" />
    <Compile Include="Screens\Select\Leaderboards\DrawableRank.cs" />
    <Compile Include="Screens\Select\Leaderboards\Leaderboard.cs" />
    <Compile Include="Screens\Select\Leaderboards\LeaderboardScore.cs" />
    <Compile Include="Screens\Select\Leaderboards\MessagePlaceholder.cs" />
    <Compile Include="Screens\Select\Leaderboards\Placeholder.cs" />
    <Compile Include="Screens\Select\Leaderboards\RetrievalFailurePlaceholder.cs" />
    <Compile Include="Screens\Select\MatchSongSelect.cs" />
    <Compile Include="Screens\Select\Options\BeatmapOptionsButton.cs" />
    <Compile Include="Screens\Select\Options\BeatmapOptionsOverlay.cs" />
    <Compile Include="Screens\Select\PlaySongSelect.cs" />
    <Compile Include="Screens\Select\SongSelect.cs" />
    <Compile Include="Screens\Select\WedgeBackground.cs" />
    <Compile Include="Screens\Tournament\Components\DrawingsConfigManager.cs" />
    <Compile Include="Screens\Tournament\Components\VisualiserContainer.cs" />
    <Compile Include="Screens\Tournament\Drawings.cs" />
    <Compile Include="Screens\Tournament\Group.cs" />
    <Compile Include="Screens\Tournament\GroupContainer.cs" />
    <Compile Include="Screens\Tournament\ScrollingTeamContainer.cs" />
    <Compile Include="Screens\Tournament\Teams\DrawingsTeam.cs" />
    <Compile Include="Screens\Tournament\Teams\ITeamList.cs" />
    <Compile Include="Screens\Tournament\Teams\StorageBackedTeamList.cs" />
    <Compile Include="Storyboards\CommandLoop.cs" />
    <Compile Include="Storyboards\CommandTimeline.cs" />
    <Compile Include="Storyboards\CommandTimelineGroup.cs" />
    <Compile Include="Storyboards\CommandTrigger.cs" />
    <Compile Include="Storyboards\Drawables\DrawablesExtensions.cs" />
    <Compile Include="Storyboards\Drawables\DrawableStoryboard.cs" />
    <Compile Include="Storyboards\Drawables\DrawableStoryboardAnimation.cs" />
    <Compile Include="Storyboards\Drawables\DrawableStoryboardLayer.cs" />
    <Compile Include="Storyboards\Drawables\DrawableStoryboardSprite.cs" />
    <Compile Include="Storyboards\Drawables\IFlippable.cs" />
    <Compile Include="Storyboards\IStoryboardElement.cs" />
    <Compile Include="Storyboards\Storyboard.cs" />
    <Compile Include="Storyboards\StoryboardAnimation.cs" />
    <Compile Include="Storyboards\StoryboardLayer.cs" />
    <Compile Include="Storyboards\StoryboardSample.cs" />
    <Compile Include="Storyboards\StoryboardSprite.cs" />
    <Compile Include="Tests\Beatmaps\TestWorkingBeatmap.cs" />
    <Compile Include="Tests\Platform\TestStorage.cs" />
    <Compile Include="Tests\Visual\OsuTestCase.cs" />
    <Compile Include="Tests\Visual\TestCasePerformancePoints.cs" />
    <Compile Include="Tests\Visual\ScreenTestCase.cs" />
    <Compile Include="Tests\Visual\TestCasePlayer.cs" />
    <Compile Include="Users\Avatar.cs" />
    <Compile Include="Users\Country.cs" />
    <Compile Include="Users\Medal.cs" />
    <Compile Include="Users\Team.cs" />
    <Compile Include="Users\UpdateableAvatar.cs" />
    <Compile Include="Users\User.cs" />
    <Compile Include="Users\UserCoverBackground.cs" />
    <Compile Include="Users\UserPanel.cs" />
    <Compile Include="Users\UserStatistics.cs" />
    <Compile Include="Users\UserStatus.cs" />
    <Compile Include="Overlays\BeatmapSetOverlay.cs" />
    <Compile Include="Overlays\BeatmapSet\Info.cs" />
    <Compile Include="Overlays\BeatmapSet\Header.cs" />
    <Compile Include="Overlays\BeatmapSet\AuthorInfo.cs" />
    <Compile Include="Overlays\BeatmapSet\BeatmapPicker.cs" />
    <Compile Include="Overlays\BeatmapSet\HeaderButton.cs" />
    <Compile Include="Overlays\BeatmapSet\Details.cs" />
    <Compile Include="Overlays\BeatmapSet\FavouriteButton.cs" />
    <Compile Include="Overlays\BeatmapSet\DownloadButton.cs" />
    <Compile Include="Overlays\BeatmapSet\BasicStats.cs" />
    <Compile Include="Overlays\BeatmapSet\SuccessRate.cs" />
    <Compile Include="Overlays\BeatmapSet\PreviewButton.cs" />
  </ItemGroup>
  <ItemGroup>
    <Service Include="{82A7F48D-3B50-4B1E-B82E-3ADA8210C358}" />
  </ItemGroup>
  <Import Project="$(MSBuildBinPath)\Microsoft.CSharp.targets" />
  <!-- To modify your build process, add your task inside one of the targets below and uncomment it.
       Other similar extension points exist, see Microsoft.Common.targets.
  <Target Name="BeforeBuild">
  </Target>
  <Target Name="AfterBuild">
  </Target>
  -->
  <ProjectExtensions>
    <VisualStudio>
    </VisualStudio>
  </ProjectExtensions>
  <PropertyGroup>
    <PreBuildEvent>
    </PreBuildEvent>
  </PropertyGroup>
  <PropertyGroup>
    <PostBuildEvent>
    </PostBuildEvent>
  </PropertyGroup>
  <Import Project="$(SolutionDir)\packages\SQLitePCLRaw.lib.e_sqlite3.osx.1.1.8\build\net35\SQLitePCLRaw.lib.e_sqlite3.osx.targets" Condition="Exists('$(SolutionDir)\packages\SQLitePCLRaw.lib.e_sqlite3.osx.1.1.8\build\net35\SQLitePCLRaw.lib.e_sqlite3.osx.targets')" />
  <Import Project="$(SolutionDir)\packages\SQLitePCLRaw.lib.e_sqlite3.linux.1.1.8\build\net35\SQLitePCLRaw.lib.e_sqlite3.linux.targets" Condition="Exists('$(SolutionDir)\packages\SQLitePCLRaw.lib.e_sqlite3.linux.1.1.8\build\net35\SQLitePCLRaw.lib.e_sqlite3.linux.targets')" />
  <Import Project="$(SolutionDir)\packages\SQLitePCLRaw.lib.e_sqlite3.v110_xp.1.1.8\build\net35\SQLitePCLRaw.lib.e_sqlite3.v110_xp.targets" Condition="Exists('$(SolutionDir)\packages\SQLitePCLRaw.lib.e_sqlite3.v110_xp.1.1.8\build\net35\SQLitePCLRaw.lib.e_sqlite3.v110_xp.targets')" />
</Project><|MERGE_RESOLUTION|>--- conflicted
+++ resolved
@@ -1,886 +1,883 @@
-﻿<?xml version="1.0" encoding="utf-8"?>
-<Project DefaultTargets="Build" xmlns="http://schemas.microsoft.com/developer/msbuild/2003" ToolsVersion="14.0">
-  <Import Project="..\osu.Game.props" />
-  <PropertyGroup>
-    <ProjectGuid>{2A66DD92-ADB1-4994-89E2-C94E04ACDA0D}</ProjectGuid>
-    <Configuration Condition=" '$(Configuration)' == '' ">Debug</Configuration>
-    <Platform Condition=" '$(Platform)' == '' ">AnyCPU</Platform>
-    <OutputType>Library</OutputType>
-    <AppDesignerFolder>Properties</AppDesignerFolder>
-    <RootNamespace>osu.Game</RootNamespace>
-    <AssemblyName>osu.Game</AssemblyName>
-    <ManifestCertificateThumbprint>3CF060CD28877D0E3112948951A64B2A7CEEC909</ManifestCertificateThumbprint>
-    <ManifestKeyFile>codesigning.pfx</ManifestKeyFile>
-    <GenerateManifests>false</GenerateManifests>
-    <SignManifests>false</SignManifests>
-    <IsWebBootstrapper>false</IsWebBootstrapper>
-    <FileUpgradeFlags>
-    </FileUpgradeFlags>
-    <OldToolsVersion>3.5</OldToolsVersion>
-    <UpgradeBackupLocation>
-    </UpgradeBackupLocation>
-    <RunPostBuildEvent>OnOutputUpdated</RunPostBuildEvent>
-    <SignAssembly>false</SignAssembly>
-    <TargetZone>LocalIntranet</TargetZone>
-    <TargetFrameworkVersion>v4.6.1</TargetFrameworkVersion>
-    <AutoGenerateBindingRedirects>true</AutoGenerateBindingRedirects>
-    <PublishUrl>publish\</PublishUrl>
-    <Install>true</Install>
-    <InstallFrom>Disk</InstallFrom>
-    <UpdateEnabled>false</UpdateEnabled>
-    <UpdateMode>Foreground</UpdateMode>
-    <UpdateInterval>7</UpdateInterval>
-    <UpdateIntervalUnits>Days</UpdateIntervalUnits>
-    <UpdatePeriodically>false</UpdatePeriodically>
-    <UpdateRequired>false</UpdateRequired>
-    <MapFileExtensions>true</MapFileExtensions>
-    <ApplicationRevision>2</ApplicationRevision>
-    <ApplicationVersion>1.0.0.%2a</ApplicationVersion>
-    <UseApplicationTrust>false</UseApplicationTrust>
-    <BootstrapperEnabled>true</BootstrapperEnabled>
-    <ProductVersion>12.0.0</ProductVersion>
-    <SchemaVersion>2.0</SchemaVersion>
-    <TargetFrameworkProfile>
-    </TargetFrameworkProfile>
-    <NuGetPackageImportStamp>
-    </NuGetPackageImportStamp>
-  </PropertyGroup>
-  <PropertyGroup Condition=" '$(Configuration)|$(Platform)' == 'Debug|AnyCPU' ">
-    <DebugSymbols>true</DebugSymbols>
-    <DebugType>full</DebugType>
-    <Optimize>false</Optimize>
-    <OutputPath>bin\Debug\</OutputPath>
-    <DefineConstants>TRACE;DEBUG</DefineConstants>
-    <ErrorReport>prompt</ErrorReport>
-    <WarningLevel>0</WarningLevel>
-    <NoStdLib>true</NoStdLib>
-    <UseVSHostingProcess>false</UseVSHostingProcess>
-    <PlatformTarget>AnyCPU</PlatformTarget>
-    <AllowUnsafeBlocks>true</AllowUnsafeBlocks>
-    <RunCodeAnalysis>false</RunCodeAnalysis>
-    <Prefer32Bit>false</Prefer32Bit>
-    <TreatWarningsAsErrors>false</TreatWarningsAsErrors>
-    <Commandlineparameters>
-    </Commandlineparameters>
-  </PropertyGroup>
-  <PropertyGroup Condition=" '$(Configuration)|$(Platform)' == 'Release|AnyCPU' ">
-    <DebugType>none</DebugType>
-    <Optimize>true</Optimize>
-    <OutputPath>bin\Release\</OutputPath>
-    <DefineConstants>
-    </DefineConstants>
-    <ErrorReport>prompt</ErrorReport>
-    <WarningLevel>4</WarningLevel>
-    <NoStdLib>true</NoStdLib>
-    <UseVSHostingProcess>false</UseVSHostingProcess>
-    <PlatformTarget>AnyCPU</PlatformTarget>
-    <AllowUnsafeBlocks>true</AllowUnsafeBlocks>
-    <Prefer32Bit>false</Prefer32Bit>
-    <TreatWarningsAsErrors>false</TreatWarningsAsErrors>
-  </PropertyGroup>
-  <PropertyGroup>
-    <Win32Resource>
-    </Win32Resource>
-  </PropertyGroup>
-  <PropertyGroup />
-  <ItemGroup>
-    <Reference Include="DotNetZip, Version=1.10.1.0, Culture=neutral, PublicKeyToken=6583c7c814667745, processorArchitecture=MSIL">
-      <HintPath>$(SolutionDir)\packages\DotNetZip.1.10.1\lib\net20\DotNetZip.dll</HintPath>
-      <Private>True</Private>
-    </Reference>
-    <Reference Include="Humanizer, Version=2.2.0.0, Culture=neutral, PublicKeyToken=979442b78dfc278e, processorArchitecture=MSIL">
-      <HintPath>$(SolutionDir)\packages\Humanizer.Core.2.2.0\lib\netstandard1.0\Humanizer.dll</HintPath>
-    </Reference>
-    <Reference Include="Microsoft.Data.Sqlite, Version=2.0.0.0, Culture=neutral, PublicKeyToken=adb9793829ddae60, processorArchitecture=MSIL">
-      <HintPath>$(SolutionDir)\packages\Microsoft.Data.Sqlite.Core.2.0.0\lib\netstandard2.0\Microsoft.Data.Sqlite.dll</HintPath>
-    </Reference>
-    <Reference Include="Microsoft.EntityFrameworkCore, Version=2.0.0.0, Culture=neutral, PublicKeyToken=adb9793829ddae60, processorArchitecture=MSIL">
-      <HintPath>$(SolutionDir)\packages\Microsoft.EntityFrameworkCore.2.0.0\lib\netstandard2.0\Microsoft.EntityFrameworkCore.dll</HintPath>
-    </Reference>
-    <Reference Include="Microsoft.EntityFrameworkCore.Design">
-      <HintPath>$(SolutionDir)\packages\Microsoft.EntityFrameworkCore.Design.2.0.0\lib\net461\Microsoft.EntityFrameworkCore.Design.dll</HintPath>
-    </Reference>
-    <Reference Include="Microsoft.EntityFrameworkCore.Relational, Version=2.0.0.0, Culture=neutral, PublicKeyToken=adb9793829ddae60, processorArchitecture=MSIL">
-      <HintPath>$(SolutionDir)\packages\Microsoft.EntityFrameworkCore.Relational.2.0.0\lib\netstandard2.0\Microsoft.EntityFrameworkCore.Relational.dll</HintPath>
-    </Reference>
-    <Reference Include="Microsoft.EntityFrameworkCore.Sqlite, Version=2.0.0.0, Culture=neutral, PublicKeyToken=adb9793829ddae60, processorArchitecture=MSIL">
-      <HintPath>$(SolutionDir)\packages\Microsoft.EntityFrameworkCore.Sqlite.Core.2.0.0\lib\netstandard2.0\Microsoft.EntityFrameworkCore.Sqlite.dll</HintPath>
-    </Reference>
-    <Reference Include="Microsoft.Extensions.Caching.Abstractions, Version=2.0.0.0, Culture=neutral, PublicKeyToken=adb9793829ddae60, processorArchitecture=MSIL">
-      <HintPath>$(SolutionDir)\packages\Microsoft.Extensions.Caching.Abstractions.2.0.0\lib\netstandard2.0\Microsoft.Extensions.Caching.Abstractions.dll</HintPath>
-    </Reference>
-    <Reference Include="Microsoft.Extensions.Caching.Memory, Version=2.0.0.0, Culture=neutral, PublicKeyToken=adb9793829ddae60, processorArchitecture=MSIL">
-      <HintPath>$(SolutionDir)\packages\Microsoft.Extensions.Caching.Memory.2.0.0\lib\netstandard2.0\Microsoft.Extensions.Caching.Memory.dll</HintPath>
-    </Reference>
-    <Reference Include="Microsoft.Extensions.Configuration.Abstractions, Version=2.0.0.0, Culture=neutral, PublicKeyToken=adb9793829ddae60, processorArchitecture=MSIL">
-      <HintPath>$(SolutionDir)\packages\Microsoft.Extensions.Configuration.Abstractions.2.0.0\lib\netstandard2.0\Microsoft.Extensions.Configuration.Abstractions.dll</HintPath>
-    </Reference>
-    <Reference Include="Microsoft.Extensions.DependencyInjection, Version=2.0.0.0, Culture=neutral, PublicKeyToken=adb9793829ddae60, processorArchitecture=MSIL">
-      <HintPath>$(SolutionDir)\packages\Microsoft.Extensions.DependencyInjection.2.0.0\lib\netstandard2.0\Microsoft.Extensions.DependencyInjection.dll</HintPath>
-    </Reference>
-    <Reference Include="Microsoft.Extensions.DependencyInjection.Abstractions, Version=2.0.0.0, Culture=neutral, PublicKeyToken=adb9793829ddae60, processorArchitecture=MSIL">
-      <HintPath>$(SolutionDir)\packages\Microsoft.Extensions.DependencyInjection.Abstractions.2.0.0\lib\netstandard2.0\Microsoft.Extensions.DependencyInjection.Abstractions.dll</HintPath>
-    </Reference>
-    <Reference Include="Microsoft.Extensions.Logging, Version=2.0.0.0, Culture=neutral, PublicKeyToken=adb9793829ddae60, processorArchitecture=MSIL">
-      <HintPath>$(SolutionDir)\packages\Microsoft.Extensions.Logging.2.0.0\lib\netstandard2.0\Microsoft.Extensions.Logging.dll</HintPath>
-    </Reference>
-    <Reference Include="Microsoft.Extensions.Logging.Abstractions, Version=2.0.0.0, Culture=neutral, PublicKeyToken=adb9793829ddae60, processorArchitecture=MSIL">
-      <HintPath>$(SolutionDir)\packages\Microsoft.Extensions.Logging.Abstractions.2.0.0\lib\netstandard2.0\Microsoft.Extensions.Logging.Abstractions.dll</HintPath>
-    </Reference>
-    <Reference Include="Microsoft.Extensions.Options, Version=2.0.0.0, Culture=neutral, PublicKeyToken=adb9793829ddae60, processorArchitecture=MSIL">
-      <HintPath>$(SolutionDir)\packages\Microsoft.Extensions.Options.2.0.0\lib\netstandard2.0\Microsoft.Extensions.Options.dll</HintPath>
-    </Reference>
-    <Reference Include="Microsoft.Extensions.Primitives, Version=2.0.0.0, Culture=neutral, PublicKeyToken=adb9793829ddae60, processorArchitecture=MSIL">
-      <HintPath>$(SolutionDir)\packages\Microsoft.Extensions.Primitives.2.0.0\lib\netstandard2.0\Microsoft.Extensions.Primitives.dll</HintPath>
-    </Reference>
-    <Reference Include="mscorlib" />
-    <Reference Include="netstandard, Version=2.0.0.0, Culture=neutral, PublicKeyToken=cc7b13ffcd2ddd51" />
-    <Reference Include="Newtonsoft.Json, Version=10.0.0.0, Culture=neutral, PublicKeyToken=30ad4fe6b2a6aeed, processorArchitecture=MSIL">
-      <HintPath>$(SolutionDir)\packages\Newtonsoft.Json.10.0.3\lib\net45\Newtonsoft.Json.dll</HintPath>
-      <Private>True</Private>
-    </Reference>
-    <Reference Include="nunit.framework, Version=3.8.1.0, Culture=neutral, PublicKeyToken=2638cd05610744eb, processorArchitecture=MSIL">
-      <HintPath>$(SolutionDir)\packages\NUnit.3.8.1\lib\net45\nunit.framework.dll</HintPath>
-      <Private>True</Private>
-    </Reference>
-    <Reference Include="OpenTK, Version=3.0.0.0, Culture=neutral, PublicKeyToken=bad199fe84eb3df4, processorArchitecture=MSIL">
-      <HintPath>$(SolutionDir)\packages\OpenTK.3.0.0-git00009\lib\net20\OpenTK.dll</HintPath>
-      <Private>True</Private>
-    </Reference>
-    <Reference Include="Remotion.Linq, Version=2.1.0.0, Culture=neutral, PublicKeyToken=fee00910d6e5f53b, processorArchitecture=MSIL">
-      <HintPath>$(SolutionDir)\packages\Remotion.Linq.2.1.2\lib\net45\Remotion.Linq.dll</HintPath>
-    </Reference>
-    <Reference Include="SharpCompress, Version=0.18.1.0, Culture=neutral, PublicKeyToken=afb0a02973931d96, processorArchitecture=MSIL">
-      <HintPath>$(SolutionDir)\packages\SharpCompress.0.18.1\lib\net45\SharpCompress.dll</HintPath>
-      <Private>True</Private>
-    </Reference>
-    <Reference Include="SQLitePCLRaw.batteries_green, Version=1.0.0.0, Culture=neutral, PublicKeyToken=a84b7dcfb1391f7f, processorArchitecture=MSIL">
-      <HintPath>$(SolutionDir)\packages\SQLitePCLRaw.bundle_green.1.1.8\lib\net45\SQLitePCLRaw.batteries_green.dll</HintPath>
-      <Private>True</Private>
-    </Reference>
-    <Reference Include="SQLitePCLRaw.batteries_v2, Version=1.0.0.0, Culture=neutral, PublicKeyToken=8226ea5df37bcae9, processorArchitecture=MSIL">
-      <HintPath>$(SolutionDir)\packages\SQLitePCLRaw.bundle_green.1.1.8\lib\net45\SQLitePCLRaw.batteries_v2.dll</HintPath>
-      <Private>True</Private>
-    </Reference>
-    <Reference Include="SQLitePCLRaw.core, Version=1.0.0.0, Culture=neutral, PublicKeyToken=1488e028ca7ab535, processorArchitecture=MSIL">
-      <HintPath>$(SolutionDir)\packages\SQLitePCLRaw.core.1.1.8\lib\net45\SQLitePCLRaw.core.dll</HintPath>
-      <Private>True</Private>
-    </Reference>
-    <Reference Include="SQLitePCLRaw.provider.e_sqlite3, Version=1.0.0.0, Culture=neutral, PublicKeyToken=9c301db686d0bd12, processorArchitecture=MSIL">
-      <HintPath>$(SolutionDir)\packages\SQLitePCLRaw.provider.e_sqlite3.net45.1.1.8\lib\net45\SQLitePCLRaw.provider.e_sqlite3.dll</HintPath>
-      <Private>True</Private>
-    </Reference>
-    <Reference Include="System" />
-    <Reference Include="System.Collections.Immutable, Version=1.2.2.0, Culture=neutral, PublicKeyToken=b03f5f7f11d50a3a, processorArchitecture=MSIL">
-      <HintPath>$(SolutionDir)\packages\System.Collections.Immutable.1.4.0\lib\netstandard2.0\System.Collections.Immutable.dll</HintPath>
-    </Reference>
-    <Reference Include="System.ComponentModel.Annotations, Version=4.2.0.0, Culture=neutral, PublicKeyToken=b03f5f7f11d50a3a, processorArchitecture=MSIL">
-      <HintPath>$(SolutionDir)\packages\System.ComponentModel.Annotations.4.4.0\lib\net461\System.ComponentModel.Annotations.dll</HintPath>
-    </Reference>
-    <Reference Include="System.ComponentModel.Composition" />
-    <Reference Include="System.ComponentModel.DataAnnotations" />
-    <Reference Include="System.Data" />
-    <Reference Include="System.Diagnostics.DiagnosticSource, Version=4.0.2.1, Culture=neutral, PublicKeyToken=cc7b13ffcd2ddd51, processorArchitecture=MSIL">
-      <HintPath>$(SolutionDir)\packages\System.Diagnostics.DiagnosticSource.4.4.1\lib\net46\System.Diagnostics.DiagnosticSource.dll</HintPath>
-    </Reference>
-    <Reference Include="System.Interactive.Async, Version=3.0.3000.0, Culture=neutral, PublicKeyToken=94bc3704cddfc263, processorArchitecture=MSIL">
-      <HintPath>$(SolutionDir)\packages\System.Interactive.Async.3.1.1\lib\net46\System.Interactive.Async.dll</HintPath>
-    </Reference>
-    <Reference Include="System.Runtime.CompilerServices.Unsafe, Version=4.0.3.0, Culture=neutral, PublicKeyToken=b03f5f7f11d50a3a, processorArchitecture=MSIL">
-      <HintPath>$(SolutionDir)\packages\System.Runtime.CompilerServices.Unsafe.4.4.0\lib\netstandard2.0\System.Runtime.CompilerServices.Unsafe.dll</HintPath>
-    </Reference>
-    <Reference Include="System.ValueTuple, Version=4.0.2.0, Culture=neutral, PublicKeyToken=cc7b13ffcd2ddd51">
-      <HintPath>$(SolutionDir)\packages\System.ValueTuple.4.4.0\lib\net461\System.ValueTuple.dll</HintPath>
-      <Private>True</Private>
-    </Reference>
-  </ItemGroup>
-  <ItemGroup>
-    <None Include="app.config" />
-    <None Include="OpenTK.dll.config" />
-    <None Include="osu!.res" />
-    <None Include="packages.config" />
-  </ItemGroup>
-  <ItemGroup>
-    <BootstrapperPackage Include="Microsoft.Net.Client.3.5">
-      <Visible>False</Visible>
-      <ProductName>.NET Framework 3.5 SP1 Client Profile</ProductName>
-      <Install>false</Install>
-    </BootstrapperPackage>
-    <BootstrapperPackage Include="Microsoft.Net.Framework.2.0">
-      <Visible>False</Visible>
-      <ProductName>.NET Framework 2.0 %28x86%29</ProductName>
-      <Install>true</Install>
-    </BootstrapperPackage>
-    <BootstrapperPackage Include="Microsoft.Net.Framework.3.0">
-      <Visible>False</Visible>
-      <ProductName>.NET Framework 3.0 %28x86%29</ProductName>
-      <Install>false</Install>
-    </BootstrapperPackage>
-    <BootstrapperPackage Include="Microsoft.Net.Framework.3.5">
-      <Visible>False</Visible>
-      <ProductName>.NET Framework 3.5</ProductName>
-      <Install>false</Install>
-    </BootstrapperPackage>
-    <BootstrapperPackage Include="Microsoft.Net.Framework.3.5.SP1">
-      <Visible>False</Visible>
-      <ProductName>.NET Framework 3.5 SP1</ProductName>
-      <Install>false</Install>
-    </BootstrapperPackage>
-  </ItemGroup>
-  <ItemGroup>
-    <ProjectReference Include="..\osu-framework\osu.Framework\osu.Framework.csproj">
-      <Project>{c76bf5b3-985e-4d39-95fe-97c9c879b83a}</Project>
-      <Name>osu.Framework</Name>
-    </ProjectReference>
-    <ProjectReference Include="..\osu-resources\osu.Game.Resources\osu.Game.Resources.csproj">
-      <Project>{d9a367c9-4c1a-489f-9b05-a0cea2b53b58}</Project>
-      <Name>osu.Game.Resources</Name>
-    </ProjectReference>
-  </ItemGroup>
-  <ItemGroup>
-    <Compile Include="Audio\SampleInfo.cs" />
-    <Compile Include="Audio\SampleInfoList.cs" />
-    <Compile Include="Beatmaps\Beatmap.cs" />
-    <Compile Include="Beatmaps\BeatmapConverter.cs" />
-    <Compile Include="Beatmaps\BeatmapDifficulty.cs" />
-    <Compile Include="Beatmaps\BeatmapInfo.cs" />
-    <Compile Include="Beatmaps\BeatmapManager.cs" />
-    <Compile Include="Beatmaps\BeatmapMetadata.cs" />
-    <Compile Include="Beatmaps\BeatmapMetrics.cs" />
-    <Compile Include="Beatmaps\BeatmapOnlineInfo.cs" />
-    <Compile Include="Beatmaps\BeatmapProcessor.cs" />
-    <Compile Include="Beatmaps\BeatmapSetFileInfo.cs" />
-    <Compile Include="Beatmaps\BeatmapSetInfo.cs" />
-    <Compile Include="Beatmaps\BeatmapSetOnlineInfo.cs" />
-    <Compile Include="Beatmaps\BeatmapStatistic.cs" />
-    <Compile Include="Beatmaps\BeatmapStore.cs" />
-    <Compile Include="Beatmaps\ControlPoints\ControlPoint.cs" />
-    <Compile Include="Beatmaps\ControlPoints\ControlPointInfo.cs" />
-    <Compile Include="Beatmaps\ControlPoints\DifficultyControlPoint.cs" />
-    <Compile Include="Beatmaps\ControlPoints\EffectControlPoint.cs" />
-    <Compile Include="Beatmaps\ControlPoints\SampleControlPoint.cs" />
-    <Compile Include="Beatmaps\ControlPoints\TimingControlPoint.cs" />
-    <Compile Include="Beatmaps\DifficultyCalculator.cs" />
-    <Compile Include="Beatmaps\Drawables\BeatmapBackgroundSprite.cs" />
-    <Compile Include="Beatmaps\Drawables\BeatmapSetCover.cs" />
-    <Compile Include="Beatmaps\Formats\JsonBeatmapDecoder.cs" />
-    <Compile Include="Beatmaps\Formats\LegacyDecoder.cs" />
-    <Compile Include="Beatmaps\Formats\LegacyStoryboardDecoder.cs" />
-    <Compile Include="Database\DatabaseContextFactory.cs" />
-    <Compile Include="Database\IHasPrimaryKey.cs" />
-<<<<<<< HEAD
-    <Compile Include="Graphics\Containers\OsuLinkTextFlowContainer.cs" />
-    <Compile Include="Graphics\Sprites\OsuLinkSpriteText.cs" />
-=======
-    <Compile Include="Overlays\Profile\SupporterIcon.cs" />
-    <Compile Include="Overlays\Settings\DangerousSettingsButton.cs" />
->>>>>>> 36709015
-    <Compile Include="Graphics\UserInterface\HoverClickSounds.cs" />
-    <Compile Include="Graphics\UserInterface\HoverSounds.cs" />
-    <Compile Include="Graphics\UserInterface\OsuButton.cs" />
-    <Compile Include="IO\Serialization\KeyContractResolver.cs" />
-    <Compile Include="Migrations\20171019041408_InitialCreate.cs" />
-    <Compile Include="Migrations\20171019041408_InitialCreate.Designer.cs">
-      <DependentUpon>20171019041408_InitialCreate.cs</DependentUpon>
-    </Compile>
-    <Compile Include="Migrations\20171025071459_AddMissingIndexRules.cs" />
-    <Compile Include="Migrations\20171025071459_AddMissingIndexRules.Designer.cs">
-      <DependentUpon>20171025071459_AddMissingIndexRules.cs</DependentUpon>
-    </Compile>
-    <Compile Include="Migrations\20171119065731_AddBeatmapOnlineIDUniqueConstraint.cs" />
-    <Compile Include="Migrations\20171119065731_AddBeatmapOnlineIDUniqueConstraint.Designer.cs">
-      <DependentUpon>20171119065731_AddBeatmapOnlineIDUniqueConstraint.cs</DependentUpon>
-    </Compile>
-    <Compile Include="Migrations\20171209034410_AddRulesetInfoShortName.cs" />
-    <Compile Include="Migrations\20171209034410_AddRulesetInfoShortName.Designer.cs">
-      <DependentUpon>20171209034410_AddRulesetInfoShortName.cs</DependentUpon>
-    </Compile>
-    <Compile Include="Migrations\OsuDbContextModelSnapshot.cs" />
-    <Compile Include="Online\API\Requests\GetBeatmapRequest.cs" />
-    <Compile Include="Online\API\Requests\GetBeatmapSetRequest.cs" />
-    <Compile Include="Online\Chat\ChatLink.cs" />
-    <Compile Include="Online\Chat\MessageFormatter.cs" />
-    <Compile Include="Online\API\Requests\APIResponseBeatmapSet.cs" />
-    <Compile Include="Online\API\Requests\GetUserMostPlayedBeatmapsRequest.cs" />
-    <Compile Include="Overlays\BeatmapSet\Scores\ClickableUsername.cs" />
-    <Compile Include="Overlays\BeatmapSet\Scores\DrawableScore.cs" />
-    <Compile Include="Overlays\BeatmapSet\Scores\DrawableTopScore.cs" />
-    <Compile Include="Overlays\BeatmapSet\Scores\ScoresContainer.cs" />
-    <Compile Include="Online\API\Requests\GetUserBeatmapsRequest.cs" />
-    <Compile Include="Overlays\Profile\Sections\BeatmapMetadataContainer.cs" />
-    <Compile Include="Overlays\Profile\Sections\Beatmaps\PaginatedBeatmapContainer.cs" />
-    <Compile Include="Overlays\Profile\Sections\DrawableProfileRow.cs" />
-    <Compile Include="Overlays\Profile\Sections\Historical\DrawableMostPlayedRow.cs" />
-    <Compile Include="Overlays\Profile\Sections\Historical\PaginatedMostPlayedBeatmapContainer.cs" />
-    <Compile Include="Overlays\Profile\Sections\Kudosu\KudosuInfo.cs" />
-    <Compile Include="Overlays\Profile\Sections\PaginatedContainer.cs" />
-    <Compile Include="Overlays\Profile\Sections\Ranks\DrawablePerformanceScore.cs" />
-    <Compile Include="Overlays\Profile\Sections\Ranks\PaginatedScoreContainer.cs" />
-    <Compile Include="Overlays\Profile\Sections\Ranks\DrawableTotalScore.cs" />
-    <Compile Include="Overlays\Profile\Sections\Ranks\ScoreModsContainer.cs" />
-    <Compile Include="Overlays\Settings\Sections\Maintenance\DeleteAllBeatmapsDialog.cs" />
-    <Compile Include="Overlays\Settings\SettingsButton.cs" />
-    <Compile Include="Rulesets\Edit\Layers\Selection\OriginHandle.cs" />
-    <Compile Include="Rulesets\Edit\Layers\Selection\HitObjectSelectionBox.cs" />
-    <Compile Include="Rulesets\Edit\Layers\Selection\Handle.cs" />
-    <Compile Include="Rulesets\Edit\Layers\Selection\HandleContainer.cs" />
-    <Compile Include="Rulesets\Edit\Layers\Selection\SelectionInfo.cs" />
-    <Compile Include="Rulesets\Edit\Layers\Selection\SelectionLayer.cs" />
-    <Compile Include="Screens\Edit\Components\BottomBarContainer.cs" />
-    <Compile Include="Screens\Edit\Components\PlaybackControl.cs" />
-    <Compile Include="Screens\Edit\Components\TimeInfoContainer.cs" />
-    <Compile Include="Rulesets\Mods\IApplicableToScoreProcessor.cs" />
-    <Compile Include="Beatmaps\Drawables\DifficultyColouredContainer.cs" />
-    <Compile Include="Beatmaps\Drawables\DifficultyIcon.cs" />
-    <Compile Include="Beatmaps\DummyWorkingBeatmap.cs" />
-    <Compile Include="Beatmaps\Formats\Decoder.cs" />
-    <Compile Include="Beatmaps\Formats\LegacyBeatmapDecoder.cs" />
-    <Compile Include="Beatmaps\IO\ArchiveReader.cs" />
-    <Compile Include="Beatmaps\IO\LegacyFilesystemReader.cs" />
-    <Compile Include="Online\API\Requests\GetUserScoresRequest.cs" />
-    <Compile Include="Screens\Edit\Screens\Compose\RadioButtons\DrawableRadioButton.cs" />
-    <Compile Include="Screens\Edit\Screens\Compose\RadioButtons\RadioButton.cs" />
-    <Compile Include="Screens\Edit\Screens\Compose\RadioButtons\RadioButtonCollection.cs" />
-    <Compile Include="Screens\Edit\Screens\Compose\Timeline\BeatmapWaveformGraph.cs" />
-    <Compile Include="Screens\Edit\Screens\Compose\Timeline\TimelineButton.cs" />
-    <Compile Include="Screens\Play\BreaksOverlay\ArrowsOverlay.cs" />
-    <Compile Include="Screens\Play\BreaksOverlay\BlurredIcon.cs" />
-    <Compile Include="Screens\Play\BreaksOverlay\BreakOverlay.cs" />
-    <Compile Include="Screens\Play\BreaksOverlay\GlowIcon.cs" />
-    <Compile Include="Screens\Play\BreaksOverlay\InfoContainer.cs" />
-    <Compile Include="Screens\Play\BreaksOverlay\InfoLine.cs" />
-    <Compile Include="Screens\Play\BreaksOverlay\LetterboxOverlay.cs" />
-    <Compile Include="Screens\Play\BreaksOverlay\RemainingTimeCounter.cs" />
-    <Compile Include="Beatmaps\IO\OszArchiveReader.cs" />
-    <Compile Include="Beatmaps\Legacy\LegacyBeatmap.cs" />
-    <Compile Include="Beatmaps\RankStatus.cs" />
-    <Compile Include="Beatmaps\Timing\BreakPeriod.cs" />
-    <Compile Include="Beatmaps\Timing\TimeSignatures.cs" />
-    <Compile Include="Beatmaps\WorkingBeatmap.cs" />
-    <Compile Include="Configuration\OsuConfigManager.cs" />
-    <Compile Include="Configuration\RankingType.cs" />
-    <Compile Include="Configuration\ReleaseStream.cs" />
-    <Compile Include="Configuration\ScoreMeterType.cs" />
-    <Compile Include="Configuration\ScreenshotFormat.cs" />
-    <Compile Include="Configuration\RandomSelectAlgorithm.cs" />
-    <Compile Include="Database\DatabaseBackedStore.cs" />
-    <Compile Include="Database\OsuDbContext.cs" />
-    <Compile Include="Graphics\Backgrounds\Background.cs" />
-    <Compile Include="Graphics\Backgrounds\Triangles.cs" />
-    <Compile Include="Graphics\Containers\BeatSyncedContainer.cs" />
-    <Compile Include="Graphics\Containers\ConstrainedIconContainer.cs" />
-    <Compile Include="Graphics\Containers\OsuClickableContainer.cs" />
-    <Compile Include="Graphics\Containers\OsuFocusedOverlayContainer.cs" />
-    <Compile Include="Graphics\Containers\OsuHoverContainer.cs" />
-    <Compile Include="Graphics\Containers\OsuScrollContainer.cs" />
-    <Compile Include="Graphics\Containers\OsuTextFlowContainer.cs" />
-    <Compile Include="Graphics\Containers\ParallaxContainer.cs" />
-    <Compile Include="Graphics\Containers\ReverseChildIDFillFlowContainer.cs" />
-    <Compile Include="Graphics\Containers\SectionsContainer.cs" />
-    <Compile Include="Graphics\Cursor\MenuCursor.cs" />
-    <Compile Include="Graphics\Cursor\OsuContextMenuContainer.cs" />
-    <Compile Include="Graphics\Cursor\OsuTooltipContainer.cs" />
-    <Compile Include="Graphics\IHasAccentColour.cs" />
-    <Compile Include="Graphics\OsuColour.cs" />
-    <Compile Include="Graphics\SpriteIcon.cs" />
-    <Compile Include="Graphics\Sprites\OsuSpriteText.cs" />
-    <Compile Include="Graphics\UserInterface\BackButton.cs" />
-    <Compile Include="Graphics\UserInterface\Bar.cs" />
-    <Compile Include="Graphics\UserInterface\BarGraph.cs" />
-    <Compile Include="Graphics\UserInterface\BreadcrumbControl.cs" />
-    <Compile Include="Graphics\UserInterface\DialogButton.cs" />
-    <Compile Include="Graphics\UserInterface\FocusedTextBox.cs" />
-    <Compile Include="Graphics\UserInterface\IconButton.cs" />
-    <Compile Include="Graphics\UserInterface\LineGraph.cs" />
-    <Compile Include="Graphics\UserInterface\LoadingAnimation.cs" />
-    <Compile Include="Graphics\UserInterface\MenuItemType.cs" />
-    <Compile Include="Graphics\UserInterface\Nub.cs" />
-    <Compile Include="Graphics\UserInterface\TriangleButton.cs" />
-    <Compile Include="Graphics\UserInterface\OsuCheckbox.cs" />
-    <Compile Include="Graphics\UserInterface\OsuContextMenu.cs" />
-    <Compile Include="Graphics\UserInterface\OsuDropdown.cs" />
-    <Compile Include="Graphics\UserInterface\OsuEnumDropdown.cs" />
-    <Compile Include="Graphics\UserInterface\OsuMenu.cs" />
-    <Compile Include="Graphics\UserInterface\OsuMenuItem.cs" />
-    <Compile Include="Graphics\UserInterface\OsuPasswordTextBox.cs" />
-    <Compile Include="Graphics\UserInterface\OsuSliderBar.cs" />
-    <Compile Include="Graphics\UserInterface\OsuTabControl.cs" />
-    <Compile Include="Graphics\UserInterface\OsuTabControlCheckbox.cs" />
-    <Compile Include="Graphics\UserInterface\OsuTextBox.cs" />
-    <Compile Include="Graphics\UserInterface\PageTabControl.cs" />
-    <Compile Include="Graphics\UserInterface\PercentageCounter.cs" />
-    <Compile Include="Graphics\UserInterface\ProgressBar.cs" />
-    <Compile Include="Graphics\UserInterface\RollingCounter.cs" />
-    <Compile Include="Graphics\UserInterface\ScoreCounter.cs" />
-    <Compile Include="Graphics\UserInterface\SearchTextBox.cs" />
-    <Compile Include="Graphics\UserInterface\SimpleComboCounter.cs" />
-    <Compile Include="Graphics\UserInterface\StarCounter.cs" />
-    <Compile Include="Graphics\UserInterface\TwoLayerButton.cs" />
-    <Compile Include="Graphics\UserInterface\Volume\VolumeControl.cs" />
-    <Compile Include="Graphics\UserInterface\Volume\VolumeControlReceptor.cs" />
-    <Compile Include="Graphics\UserInterface\Volume\VolumeMeter.cs" />
-    <Compile Include="Input\Bindings\DatabasedKeyBinding.cs" />
-    <Compile Include="Input\Bindings\DatabasedKeyBindingInputManager.cs" />
-    <Compile Include="Input\Bindings\GlobalKeyBindingInputManager.cs" />
-    <Compile Include="Input\Handlers\ReplayInputHandler.cs" />
-    <Compile Include="Input\KeyBindingStore.cs" />
-    <Compile Include="IO\FileInfo.cs" />
-    <Compile Include="IO\FileStore.cs" />
-    <Compile Include="IO\Legacy\ILegacySerializable.cs" />
-    <Compile Include="IO\Legacy\SerializationReader.cs" />
-    <Compile Include="IO\Legacy\SerializationWriter.cs" />
-    <Compile Include="IO\Serialization\Converters\TypedListConverter.cs" />
-    <Compile Include="IO\Serialization\Converters\Vector2Converter.cs" />
-    <Compile Include="IO\Serialization\IJsonSerializable.cs" />
-    <Compile Include="IPC\BeatmapIPCChannel.cs" />
-    <Compile Include="IPC\ScoreIPCChannel.cs" />
-    <Compile Include="Online\API\APIAccess.cs" />
-    <Compile Include="Online\API\APIRequest.cs" />
-    <Compile Include="Online\API\IOnlineComponent.cs" />
-    <Compile Include="Online\API\OAuth.cs" />
-    <Compile Include="Online\API\OAuthToken.cs" />
-    <Compile Include="Online\API\Requests\DownloadBeatmapSetRequest.cs" />
-    <Compile Include="Online\API\Requests\GetBeatmapDetailsRequest.cs" />
-    <Compile Include="Online\API\Requests\SearchBeatmapSetsRequest.cs" />
-    <Compile Include="Online\API\Requests\GetMessagesRequest.cs" />
-    <Compile Include="Online\API\Requests\GetScoresRequest.cs" />
-    <Compile Include="Online\API\Requests\GetUserRequest.cs" />
-    <Compile Include="Online\API\Requests\GetUsersRequest.cs" />
-    <Compile Include="Online\API\Requests\ListChannelsRequest.cs" />
-    <Compile Include="Online\API\Requests\PostMessageRequest.cs" />
-    <Compile Include="Online\Chat\Channel.cs" />
-    <Compile Include="Online\Chat\ErrorMessage.cs" />
-    <Compile Include="Online\Chat\InfoMessage.cs" />
-    <Compile Include="Online\Chat\LocalEchoMessage.cs" />
-    <Compile Include="Online\Chat\Message.cs" />
-    <Compile Include="Online\Multiplayer\GameType.cs" />
-    <Compile Include="Online\Multiplayer\Room.cs" />
-    <Compile Include="Online\Multiplayer\RoomStatus.cs" />
-    <Compile Include="OsuGame.cs" />
-    <Compile Include="OsuGameBase.cs" />
-    <Compile Include="Overlays\ChatOverlay.cs" />
-    <Compile Include="Overlays\Chat\ChannelListItem.cs" />
-    <Compile Include="Overlays\Chat\ChannelSection.cs" />
-    <Compile Include="Overlays\Chat\ChannelSelectionOverlay.cs" />
-    <Compile Include="Overlays\Chat\ChatLine.cs" />
-    <Compile Include="Overlays\Chat\ChatTabControl.cs" />
-    <Compile Include="Overlays\Direct\PlayButton.cs" />
-    <Compile Include="Overlays\Chat\DrawableChannel.cs" />
-    <Compile Include="Overlays\DialogOverlay.cs" />
-    <Compile Include="Overlays\Dialog\PopupDialog.cs" />
-    <Compile Include="Overlays\Dialog\PopupDialogButton.cs" />
-    <Compile Include="Overlays\Dialog\PopupDialogCancelButton.cs" />
-    <Compile Include="Overlays\Dialog\PopupDialogOkButton.cs" />
-    <Compile Include="Overlays\DirectOverlay.cs" />
-    <Compile Include="Overlays\Direct\DirectGridPanel.cs" />
-    <Compile Include="Overlays\Direct\DirectListPanel.cs" />
-    <Compile Include="Overlays\Direct\DirectPanel.cs" />
-    <Compile Include="Overlays\Direct\DownloadButton.cs" />
-    <Compile Include="Overlays\Direct\FilterControl.cs" />
-    <Compile Include="Overlays\Direct\Header.cs" />
-    <Compile Include="Overlays\KeyBindingOverlay.cs" />
-    <Compile Include="Overlays\KeyBinding\GlobalKeyBindingsSection.cs" />
-    <Compile Include="Overlays\KeyBinding\KeyBindingRow.cs" />
-    <Compile Include="Overlays\KeyBinding\KeyBindingsSubsection.cs" />
-    <Compile Include="Overlays\KeyBinding\RulesetBindingsSection.cs" />
-    <Compile Include="Overlays\KeyBinding\VariantBindingsSubsection.cs" />
-    <Compile Include="Overlays\LoginOverlay.cs" />
-    <Compile Include="Overlays\MainSettings.cs" />
-    <Compile Include="Overlays\MedalOverlay.cs" />
-    <Compile Include="Overlays\MedalSplash\DrawableMedal.cs" />
-    <Compile Include="Overlays\Mods\AssistedSection.cs" />
-    <Compile Include="Overlays\Mods\DifficultyIncreaseSection.cs" />
-    <Compile Include="Overlays\Mods\DifficultyReductionSection.cs" />
-    <Compile Include="Overlays\Mods\ModButton.cs" />
-    <Compile Include="Overlays\Mods\ModButtonEmpty.cs" />
-    <Compile Include="Overlays\Mods\ModSection.cs" />
-    <Compile Include="Overlays\Mods\ModSelectOverlay.cs" />
-    <Compile Include="Overlays\MusicController.cs" />
-    <Compile Include="Overlays\Music\CollectionsDropdown.cs" />
-    <Compile Include="Overlays\Music\FilterControl.cs" />
-    <Compile Include="Overlays\Music\PlaylistItem.cs" />
-    <Compile Include="Overlays\Music\PlaylistList.cs" />
-    <Compile Include="Overlays\Music\PlaylistOverlay.cs" />
-    <Compile Include="Overlays\NotificationOverlay.cs" />
-    <Compile Include="Overlays\Notifications\IHasCompletionTarget.cs" />
-    <Compile Include="Overlays\Notifications\Notification.cs" />
-    <Compile Include="Overlays\Notifications\NotificationSection.cs" />
-    <Compile Include="Overlays\Notifications\ProgressCompletionNotification.cs" />
-    <Compile Include="Overlays\Notifications\ProgressNotification.cs" />
-    <Compile Include="Overlays\Notifications\SimpleNotification.cs" />
-    <Compile Include="Overlays\OnScreenDisplay.cs" />
-    <Compile Include="Overlays\Profile\Sections\Ranks\DrawableProfileScore.cs" />
-    <Compile Include="Overlays\Profile\ProfileHeader.cs" />
-    <Compile Include="Overlays\Profile\ProfileSection.cs" />
-    <Compile Include="Overlays\Profile\RankGraph.cs" />
-    <Compile Include="Overlays\Profile\Sections\AboutSection.cs" />
-    <Compile Include="Overlays\Profile\Sections\BeatmapsSection.cs" />
-    <Compile Include="Overlays\Profile\Sections\HistoricalSection.cs" />
-    <Compile Include="Overlays\Profile\Sections\KudosuSection.cs" />
-    <Compile Include="Overlays\Profile\Sections\MedalsSection.cs" />
-    <Compile Include="Overlays\Profile\Sections\RanksSection.cs" />
-    <Compile Include="Overlays\Profile\Sections\RecentSection.cs" />
-    <Compile Include="Overlays\SearchableList\DisplayStyleControl.cs" />
-    <Compile Include="Overlays\SearchableList\HeaderTabControl.cs" />
-    <Compile Include="Overlays\SearchableList\SearchableListFilterControl.cs" />
-    <Compile Include="Overlays\SearchableList\SearchableListHeader.cs" />
-    <Compile Include="Overlays\SearchableList\SearchableListOverlay.cs" />
-    <Compile Include="Overlays\SearchableList\SlimEnumDropdown.cs" />
-    <Compile Include="Overlays\SettingsOverlay.cs" />
-    <Compile Include="Overlays\Settings\Sections\AudioSection.cs" />
-    <Compile Include="Overlays\Settings\Sections\Audio\AudioDevicesSettings.cs" />
-    <Compile Include="Overlays\Settings\Sections\Audio\MainMenuSettings.cs" />
-    <Compile Include="Overlays\Settings\Sections\Audio\OffsetSettings.cs" />
-    <Compile Include="Overlays\Settings\Sections\Audio\VolumeSettings.cs" />
-    <Compile Include="Overlays\Settings\Sections\DebugSection.cs" />
-    <Compile Include="Overlays\Settings\Sections\Debug\GCSettings.cs" />
-    <Compile Include="Overlays\Settings\Sections\Debug\GeneralSettings.cs" />
-    <Compile Include="Overlays\Settings\Sections\GameplaySection.cs" />
-    <Compile Include="Overlays\Settings\Sections\Gameplay\GeneralSettings.cs" />
-    <Compile Include="Overlays\Settings\Sections\Gameplay\SongSelectSettings.cs" />
-    <Compile Include="Overlays\Settings\Sections\GeneralSection.cs" />
-    <Compile Include="Overlays\Settings\Sections\General\LanguageSettings.cs" />
-    <Compile Include="Overlays\Settings\Sections\General\LoginSettings.cs" />
-    <Compile Include="Overlays\Settings\Sections\General\UpdateSettings.cs" />
-    <Compile Include="Overlays\Settings\Sections\GraphicsSection.cs" />
-    <Compile Include="Overlays\Settings\Sections\Graphics\DetailSettings.cs" />
-    <Compile Include="Overlays\Settings\Sections\Graphics\LayoutSettings.cs" />
-    <Compile Include="Overlays\Settings\Sections\Graphics\MainMenuSettings.cs" />
-    <Compile Include="Overlays\Settings\Sections\Graphics\RendererSettings.cs" />
-    <Compile Include="Overlays\Settings\Sections\InputSection.cs" />
-    <Compile Include="Overlays\Settings\Sections\Input\KeyboardSettings.cs" />
-    <Compile Include="Overlays\Settings\Sections\Input\MouseSettings.cs" />
-    <Compile Include="Overlays\Settings\Sections\MaintenanceSection.cs" />
-    <Compile Include="Overlays\Settings\Sections\Maintenance\GeneralSettings.cs" />
-    <Compile Include="Overlays\Settings\Sections\OnlineSection.cs" />
-    <Compile Include="Overlays\Settings\Sections\SkinSection.cs" />
-    <Compile Include="Overlays\Settings\SettingsCheckbox.cs" />
-    <Compile Include="Overlays\Settings\SettingsDropdown.cs" />
-    <Compile Include="Overlays\Settings\SettingsEnumDropdown.cs" />
-    <Compile Include="Overlays\Settings\SettingsFooter.cs" />
-    <Compile Include="Overlays\Settings\SettingsHeader.cs" />
-    <Compile Include="Overlays\Settings\SettingsItem.cs" />
-    <Compile Include="Overlays\Settings\SettingsLabel.cs" />
-    <Compile Include="Overlays\Settings\SettingsSection.cs" />
-    <Compile Include="Overlays\Settings\SettingsSlider.cs" />
-    <Compile Include="Overlays\Settings\SettingsSubsection.cs" />
-    <Compile Include="Overlays\Settings\SettingsTextBox.cs" />
-    <Compile Include="Overlays\Settings\Sidebar.cs" />
-    <Compile Include="Overlays\Settings\SidebarButton.cs" />
-    <Compile Include="Overlays\SocialOverlay.cs" />
-    <Compile Include="Overlays\Social\FilterControl.cs" />
-    <Compile Include="Overlays\Social\Header.cs" />
-    <Compile Include="Overlays\Toolbar\Toolbar.cs" />
-    <Compile Include="Overlays\Toolbar\ToolbarButton.cs" />
-    <Compile Include="Overlays\Toolbar\ToolbarChatButton.cs" />
-    <Compile Include="Overlays\Toolbar\ToolbarDirectButton.cs" />
-    <Compile Include="Overlays\Toolbar\ToolbarHomeButton.cs" />
-    <Compile Include="Overlays\Toolbar\ToolbarModeButton.cs" />
-    <Compile Include="Overlays\Toolbar\ToolbarModeSelector.cs" />
-    <Compile Include="Overlays\Toolbar\ToolbarMusicButton.cs" />
-    <Compile Include="Overlays\Toolbar\ToolbarNotificationButton.cs" />
-    <Compile Include="Overlays\Toolbar\ToolbarOverlayToggleButton.cs" />
-    <Compile Include="Overlays\Toolbar\ToolbarSettingsButton.cs" />
-    <Compile Include="Overlays\Toolbar\ToolbarSocialButton.cs" />
-    <Compile Include="Overlays\Toolbar\ToolbarUserArea.cs" />
-    <Compile Include="Overlays\Toolbar\ToolbarUserButton.cs" />
-    <Compile Include="Overlays\UserProfileOverlay.cs" />
-    <Compile Include="Overlays\WaveOverlayContainer.cs" />
-    <Compile Include="Properties\AssemblyInfo.cs" />
-    <Compile Include="Rulesets\Edit\Tools\HitObjectCompositionTool.cs" />
-    <Compile Include="Rulesets\Edit\Tools\ICompositionTool.cs" />
-    <Compile Include="Rulesets\Edit\HitObjectComposer.cs" />
-    <Compile Include="Rulesets\Edit\ToolboxGroup.cs" />
-    <Compile Include="Rulesets\Judgements\DrawableJudgement.cs" />
-    <Compile Include="Rulesets\Judgements\Judgement.cs" />
-    <Compile Include="Rulesets\Mods\IApplicableToClock.cs" />
-    <Compile Include="Rulesets\Mods\IApplicableToDifficulty.cs" />
-    <Compile Include="Rulesets\Mods\IApplicableToHitObject.cs" />
-    <Compile Include="Rulesets\Mods\IApplicableToRulesetContainer.cs" />
-    <Compile Include="Rulesets\Mods\Mod.cs" />
-    <Compile Include="Rulesets\Mods\ModAutoplay.cs" />
-    <Compile Include="Rulesets\Mods\ModCinema.cs" />
-    <Compile Include="Rulesets\Mods\ModDaycore.cs" />
-    <Compile Include="Rulesets\Mods\ModDoubleTime.cs" />
-    <Compile Include="Rulesets\Mods\ModEasy.cs" />
-    <Compile Include="Rulesets\Mods\ModFlashlight.cs" />
-    <Compile Include="Rulesets\Mods\ModHalfTime.cs" />
-    <Compile Include="Rulesets\Mods\ModHardRock.cs" />
-    <Compile Include="Rulesets\Mods\ModHidden.cs" />
-    <Compile Include="Rulesets\Mods\ModNightcore.cs" />
-    <Compile Include="Rulesets\Mods\ModNoFail.cs" />
-    <Compile Include="Rulesets\Mods\ModPerfect.cs" />
-    <Compile Include="Rulesets\Mods\ModRelax.cs" />
-    <Compile Include="Rulesets\Mods\ModSuddenDeath.cs" />
-    <Compile Include="Rulesets\Mods\ModType.cs" />
-    <Compile Include="Rulesets\Mods\MultiMod.cs" />
-    <Compile Include="Rulesets\Objects\BezierApproximator.cs" />
-    <Compile Include="Rulesets\Objects\CircularArcApproximator.cs" />
-    <Compile Include="Rulesets\Objects\Drawables\ArmedState.cs" />
-    <Compile Include="Rulesets\Objects\Drawables\DrawableHitObject.cs" />
-    <Compile Include="Rulesets\Objects\Drawables\DrawableScrollingHitObject.cs" />
-    <Compile Include="Rulesets\Objects\Drawables\HitResult.cs" />
-    <Compile Include="Rulesets\Objects\Drawables\IDrawableHitObjectWithProxiedApproach.cs" />
-    <Compile Include="Rulesets\Objects\Drawables\IScrollingHitObject.cs" />
-    <Compile Include="Rulesets\Objects\HitObject.cs" />
-    <Compile Include="Rulesets\Objects\HitObjectParser.cs" />
-    <Compile Include="Rulesets\Objects\Legacy\Catch\ConvertHit.cs" />
-    <Compile Include="Rulesets\Objects\Legacy\Catch\ConvertHitObjectParser.cs" />
-    <Compile Include="Rulesets\Objects\Legacy\Catch\ConvertSlider.cs" />
-    <Compile Include="Rulesets\Objects\Legacy\Catch\ConvertSpinner.cs" />
-    <Compile Include="Rulesets\Objects\Legacy\ConvertHitObjectParser.cs" />
-    <Compile Include="Rulesets\Objects\Legacy\ConvertHitObjectType.cs" />
-    <Compile Include="Rulesets\Objects\Legacy\ConvertSlider.cs" />
-    <Compile Include="Rulesets\Objects\Legacy\Mania\ConvertHit.cs" />
-    <Compile Include="Rulesets\Objects\Legacy\Mania\ConvertHitObjectParser.cs" />
-    <Compile Include="Rulesets\Objects\Legacy\Mania\ConvertHold.cs" />
-    <Compile Include="Rulesets\Objects\Legacy\Mania\ConvertSlider.cs" />
-    <Compile Include="Rulesets\Objects\Legacy\Mania\ConvertSpinner.cs" />
-    <Compile Include="Rulesets\Objects\Legacy\Osu\ConvertHit.cs" />
-    <Compile Include="Rulesets\Objects\Legacy\Osu\ConvertHitObjectParser.cs" />
-    <Compile Include="Rulesets\Objects\Legacy\Osu\ConvertSlider.cs" />
-    <Compile Include="Rulesets\Objects\Legacy\Osu\ConvertSpinner.cs" />
-    <Compile Include="Rulesets\Objects\Legacy\Taiko\ConvertHit.cs" />
-    <Compile Include="Rulesets\Objects\Legacy\Taiko\ConvertHitObjectParser.cs" />
-    <Compile Include="Rulesets\Objects\Legacy\Taiko\ConvertSlider.cs" />
-    <Compile Include="Rulesets\Objects\Legacy\Taiko\ConvertSpinner.cs" />
-    <Compile Include="Rulesets\Objects\SliderCurve.cs" />
-    <Compile Include="Rulesets\Objects\Types\CurveType.cs" />
-    <Compile Include="Rulesets\Objects\Types\IHasCombo.cs" />
-    <Compile Include="Rulesets\Objects\Types\IHasCurve.cs" />
-    <Compile Include="Rulesets\Objects\Types\IHasDistance.cs" />
-    <Compile Include="Rulesets\Objects\Types\IHasEndTime.cs" />
-    <Compile Include="Rulesets\Objects\Types\IHasHold.cs" />
-    <Compile Include="Rulesets\Objects\Types\IHasPosition.cs" />
-    <Compile Include="Rulesets\Objects\Types\IHasRepeats.cs" />
-    <Compile Include="Rulesets\Objects\Types\IHasXPosition.cs" />
-    <Compile Include="Rulesets\Objects\Types\IHasYPosition.cs" />
-    <Compile Include="Rulesets\Replays\AutoGenerator.cs" />
-    <Compile Include="Rulesets\Replays\FramedReplayInputHandler.cs" />
-    <Compile Include="Rulesets\Replays\IAutoGenerator.cs" />
-    <Compile Include="Rulesets\Replays\Replay.cs" />
-    <Compile Include="Rulesets\Replays\ReplayButtonState.cs" />
-    <Compile Include="Rulesets\Replays\ReplayFrame.cs" />
-    <Compile Include="Rulesets\Ruleset.cs" />
-    <Compile Include="Rulesets\RulesetInfo.cs" />
-    <Compile Include="Rulesets\RulesetStore.cs" />
-    <Compile Include="Rulesets\Scoring\PerformanceCalculator.cs" />
-    <Compile Include="Rulesets\Scoring\Score.cs" />
-    <Compile Include="Rulesets\Scoring\ScoreProcessor.cs" />
-    <Compile Include="Rulesets\Scoring\ScoreRank.cs" />
-    <Compile Include="Rulesets\Scoring\ScoreStore.cs" />
-    <Compile Include="Rulesets\Timing\LinearScrollingContainer.cs" />
-    <Compile Include="Rulesets\Timing\MultiplierControlPoint.cs" />
-    <Compile Include="Rulesets\Timing\ScrollingContainer.cs" />
-    <Compile Include="Rulesets\Timing\SpeedAdjustmentContainer.cs" />
-    <Compile Include="Rulesets\UI\ModIcon.cs" />
-    <Compile Include="Rulesets\UI\Playfield.cs" />
-    <Compile Include="Rulesets\UI\RulesetContainer.cs" />
-    <Compile Include="Rulesets\UI\RulesetInputManager.cs" />
-    <Compile Include="Rulesets\UI\ScrollingPlayfield.cs" />
-    <Compile Include="Rulesets\UI\ScrollingRulesetContainer.cs" />
-    <Compile Include="Screens\BackgroundScreen.cs" />
-    <Compile Include="Screens\Backgrounds\BackgroundScreenBeatmap.cs" />
-    <Compile Include="Screens\Backgrounds\BackgroundScreenCustom.cs" />
-    <Compile Include="Screens\Backgrounds\BackgroundScreenDefault.cs" />
-    <Compile Include="Screens\Backgrounds\BackgroundScreenEmpty.cs" />
-    <Compile Include="Screens\Charts\ChartInfo.cs" />
-    <Compile Include="Screens\Charts\ChartListing.cs" />
-    <Compile Include="Screens\Direct\OnlineListing.cs" />
-    <Compile Include="Screens\Edit\Editor.cs" />
-    <Compile Include="Screens\Edit\Components\Timelines\Summary\Parts\BreakPart.cs" />
-    <Compile Include="Screens\Edit\Components\Timelines\Summary\Parts\BookmarkPart.cs" />
-    <Compile Include="Screens\Edit\Components\Timelines\Summary\Parts\ControlPointPart.cs" />
-    <Compile Include="Screens\Edit\Components\Timelines\Summary\Parts\MarkerPart.cs" />
-    <Compile Include="Screens\Edit\Components\Timelines\Summary\Parts\TimelinePart.cs" />
-    <Compile Include="Screens\Edit\Components\Timelines\Summary\Visualisations\DurationVisualisation.cs" />
-    <Compile Include="Screens\Edit\Components\Timelines\Summary\Visualisations\PointVisualisation.cs" />
-    <Compile Include="Screens\Edit\Components\Timelines\Summary\SummaryTimeline.cs" />
-    <Compile Include="Screens\Edit\Screens\EditorScreenMode.cs" />
-    <Compile Include="Screens\Edit\Menus\EditorMenuBar.cs" />
-    <Compile Include="Screens\Edit\Menus\EditorMenuItem.cs" />
-    <Compile Include="Screens\Edit\Menus\EditorMenuItemSpacer.cs" />
-    <Compile Include="Screens\Edit\Menus\ScreenSelectionTabControl.cs" />
-    <Compile Include="Screens\Edit\Screens\Design\Design.cs" />
-    <Compile Include="Screens\Edit\Screens\EditorScreen.cs" />
-    <Compile Include="Screens\Edit\Screens\Compose\Compose.cs" />
-    <Compile Include="Screens\Edit\Screens\Compose\Timeline\ScrollableTimeline.cs" />
-    <Compile Include="Screens\Edit\Screens\Compose\Timeline\ScrollingTimelineContainer.cs" />
-    <Compile Include="Screens\Loader.cs" />
-    <Compile Include="Screens\Menu\Button.cs" />
-    <Compile Include="Screens\Menu\ButtonSystem.cs" />
-    <Compile Include="Screens\Menu\Disclaimer.cs" />
-    <Compile Include="Screens\Menu\FlowContainerWithOrigin.cs" />
-    <Compile Include="Screens\Menu\Intro.cs" />
-    <Compile Include="Screens\Menu\IntroSequence.cs" />
-    <Compile Include="Screens\Menu\LogoVisualisation.cs" />
-    <Compile Include="Screens\Menu\MainMenu.cs" />
-    <Compile Include="Screens\Menu\MenuSideFlashes.cs" />
-    <Compile Include="Screens\Menu\OsuLogo.cs" />
-    <Compile Include="Screens\Multiplayer\DrawableGameType.cs" />
-    <Compile Include="Screens\Multiplayer\DrawableRoom.cs" />
-    <Compile Include="Screens\Multiplayer\Lobby.cs" />
-    <Compile Include="Screens\Multiplayer\Match.cs" />
-    <Compile Include="Screens\Multiplayer\MatchCreate.cs" />
-    <Compile Include="Screens\Multiplayer\ModeTypeInfo.cs" />
-    <Compile Include="Screens\Multiplayer\ParticipantInfo.cs" />
-    <Compile Include="Screens\Multiplayer\RoomInspector.cs" />
-    <Compile Include="Screens\OsuScreen.cs" />
-    <Compile Include="Screens\Play\FailOverlay.cs" />
-    <Compile Include="Screens\Play\HotkeyRetryOverlay.cs" />
-    <Compile Include="Screens\Play\HUDOverlay.cs" />
-    <Compile Include="Screens\Play\HUD\ComboCounter.cs" />
-    <Compile Include="Screens\Play\HUD\ComboResultCounter.cs" />
-    <Compile Include="Screens\Play\HUD\HealthDisplay.cs" />
-    <Compile Include="Screens\Play\HUD\ModDisplay.cs" />
-    <Compile Include="Screens\Play\HUD\StandardComboCounter.cs" />
-    <Compile Include="Screens\Play\HUD\StandardHealthDisplay.cs" />
-    <Compile Include="Screens\Play\KeyCounter.cs" />
-    <Compile Include="Screens\Play\KeyCounterAction.cs" />
-    <Compile Include="Screens\Play\KeyCounterCollection.cs" />
-    <Compile Include="Screens\Play\KeyCounterKeyboard.cs" />
-    <Compile Include="Screens\Play\KeyCounterMouse.cs" />
-    <Compile Include="Screens\Play\GameplayMenuOverlay.cs" />
-    <Compile Include="Screens\Play\PauseContainer.cs" />
-    <Compile Include="Screens\Play\Player.cs" />
-    <Compile Include="Screens\Play\PlayerLoader.cs" />
-    <Compile Include="Screens\Play\ReplayPlayer.cs" />
-    <Compile Include="Screens\Play\HUD\ReplaySettingsOverlay.cs" />
-    <Compile Include="Screens\Play\ReplaySettings\CollectionSettings.cs" />
-    <Compile Include="Screens\Play\ReplaySettings\DiscussionSettings.cs" />
-    <Compile Include="Screens\Play\ReplaySettings\PlaybackSettings.cs" />
-    <Compile Include="Screens\Play\ReplaySettings\ReplayCheckbox.cs" />
-    <Compile Include="Screens\Play\ReplaySettings\ReplayGroup.cs" />
-    <Compile Include="Screens\Play\ReplaySettings\ReplaySliderBar.cs" />
-    <Compile Include="Screens\Play\SkipButton.cs" />
-    <Compile Include="Screens\Play\SongProgress.cs" />
-    <Compile Include="Screens\Play\SongProgressBar.cs" />
-    <Compile Include="Screens\Play\SongProgressGraph.cs" />
-    <Compile Include="Screens\Play\SongProgressInfo.cs" />
-    <Compile Include="Screens\Play\SquareGraph.cs" />
-    <Compile Include="Screens\Ranking\AspectContainer.cs" />
-    <Compile Include="Screens\Ranking\ResultMode.cs" />
-    <Compile Include="Screens\Ranking\ResultModeButton.cs" />
-    <Compile Include="Screens\Ranking\ResultModeTabControl.cs" />
-    <Compile Include="Screens\Ranking\Results.cs" />
-    <Compile Include="Screens\Ranking\ResultsPage.cs" />
-    <Compile Include="Screens\Ranking\ResultsPageRanking.cs" />
-    <Compile Include="Screens\Ranking\ResultsPageScore.cs" />
-    <Compile Include="Screens\ScreenWhiteBox.cs" />
-    <Compile Include="Screens\Select\BeatmapCarousel.cs" />
-    <Compile Include="Screens\Select\BeatmapDeleteDialog.cs" />
-    <Compile Include="Screens\Select\BeatmapDetailArea.cs" />
-    <Compile Include="Screens\Select\BeatmapDetailAreaTabControl.cs" />
-    <Compile Include="Screens\Select\BeatmapDetails.cs" />
-    <Compile Include="Screens\Select\BeatmapInfoWedge.cs" />
-    <Compile Include="Screens\Select\Carousel\CarouselBeatmap.cs" />
-    <Compile Include="Screens\Select\Carousel\CarouselBeatmapSet.cs" />
-    <Compile Include="Screens\Select\Carousel\CarouselGroup.cs" />
-    <Compile Include="Screens\Select\Carousel\CarouselGroupEagerSelect.cs" />
-    <Compile Include="Screens\Select\Carousel\CarouselItem.cs" />
-    <Compile Include="Screens\Select\Carousel\DrawableCarouselBeatmap.cs" />
-    <Compile Include="Screens\Select\Carousel\DrawableCarouselBeatmapSet.cs" />
-    <Compile Include="Screens\Select\Carousel\DrawableCarouselItem.cs" />
-    <Compile Include="Screens\Select\Details\AdvancedStats.cs" />
-    <Compile Include="Screens\Select\Details\FailRetryGraph.cs" />
-    <Compile Include="Screens\Select\Details\UserRatings.cs" />
-    <Compile Include="Screens\Select\EditSongSelect.cs" />
-    <Compile Include="Screens\Select\FilterControl.cs" />
-    <Compile Include="Screens\Select\FilterCriteria.cs" />
-    <Compile Include="Screens\Select\Filter\GroupMode.cs" />
-    <Compile Include="Screens\Select\Filter\SortMode.cs" />
-    <Compile Include="Screens\Select\Footer.cs" />
-    <Compile Include="Screens\Select\FooterButton.cs" />
-    <Compile Include="Screens\Select\Leaderboards\DrawableRank.cs" />
-    <Compile Include="Screens\Select\Leaderboards\Leaderboard.cs" />
-    <Compile Include="Screens\Select\Leaderboards\LeaderboardScore.cs" />
-    <Compile Include="Screens\Select\Leaderboards\MessagePlaceholder.cs" />
-    <Compile Include="Screens\Select\Leaderboards\Placeholder.cs" />
-    <Compile Include="Screens\Select\Leaderboards\RetrievalFailurePlaceholder.cs" />
-    <Compile Include="Screens\Select\MatchSongSelect.cs" />
-    <Compile Include="Screens\Select\Options\BeatmapOptionsButton.cs" />
-    <Compile Include="Screens\Select\Options\BeatmapOptionsOverlay.cs" />
-    <Compile Include="Screens\Select\PlaySongSelect.cs" />
-    <Compile Include="Screens\Select\SongSelect.cs" />
-    <Compile Include="Screens\Select\WedgeBackground.cs" />
-    <Compile Include="Screens\Tournament\Components\DrawingsConfigManager.cs" />
-    <Compile Include="Screens\Tournament\Components\VisualiserContainer.cs" />
-    <Compile Include="Screens\Tournament\Drawings.cs" />
-    <Compile Include="Screens\Tournament\Group.cs" />
-    <Compile Include="Screens\Tournament\GroupContainer.cs" />
-    <Compile Include="Screens\Tournament\ScrollingTeamContainer.cs" />
-    <Compile Include="Screens\Tournament\Teams\DrawingsTeam.cs" />
-    <Compile Include="Screens\Tournament\Teams\ITeamList.cs" />
-    <Compile Include="Screens\Tournament\Teams\StorageBackedTeamList.cs" />
-    <Compile Include="Storyboards\CommandLoop.cs" />
-    <Compile Include="Storyboards\CommandTimeline.cs" />
-    <Compile Include="Storyboards\CommandTimelineGroup.cs" />
-    <Compile Include="Storyboards\CommandTrigger.cs" />
-    <Compile Include="Storyboards\Drawables\DrawablesExtensions.cs" />
-    <Compile Include="Storyboards\Drawables\DrawableStoryboard.cs" />
-    <Compile Include="Storyboards\Drawables\DrawableStoryboardAnimation.cs" />
-    <Compile Include="Storyboards\Drawables\DrawableStoryboardLayer.cs" />
-    <Compile Include="Storyboards\Drawables\DrawableStoryboardSprite.cs" />
-    <Compile Include="Storyboards\Drawables\IFlippable.cs" />
-    <Compile Include="Storyboards\IStoryboardElement.cs" />
-    <Compile Include="Storyboards\Storyboard.cs" />
-    <Compile Include="Storyboards\StoryboardAnimation.cs" />
-    <Compile Include="Storyboards\StoryboardLayer.cs" />
-    <Compile Include="Storyboards\StoryboardSample.cs" />
-    <Compile Include="Storyboards\StoryboardSprite.cs" />
-    <Compile Include="Tests\Beatmaps\TestWorkingBeatmap.cs" />
-    <Compile Include="Tests\Platform\TestStorage.cs" />
-    <Compile Include="Tests\Visual\OsuTestCase.cs" />
-    <Compile Include="Tests\Visual\TestCasePerformancePoints.cs" />
-    <Compile Include="Tests\Visual\ScreenTestCase.cs" />
-    <Compile Include="Tests\Visual\TestCasePlayer.cs" />
-    <Compile Include="Users\Avatar.cs" />
-    <Compile Include="Users\Country.cs" />
-    <Compile Include="Users\Medal.cs" />
-    <Compile Include="Users\Team.cs" />
-    <Compile Include="Users\UpdateableAvatar.cs" />
-    <Compile Include="Users\User.cs" />
-    <Compile Include="Users\UserCoverBackground.cs" />
-    <Compile Include="Users\UserPanel.cs" />
-    <Compile Include="Users\UserStatistics.cs" />
-    <Compile Include="Users\UserStatus.cs" />
-    <Compile Include="Overlays\BeatmapSetOverlay.cs" />
-    <Compile Include="Overlays\BeatmapSet\Info.cs" />
-    <Compile Include="Overlays\BeatmapSet\Header.cs" />
-    <Compile Include="Overlays\BeatmapSet\AuthorInfo.cs" />
-    <Compile Include="Overlays\BeatmapSet\BeatmapPicker.cs" />
-    <Compile Include="Overlays\BeatmapSet\HeaderButton.cs" />
-    <Compile Include="Overlays\BeatmapSet\Details.cs" />
-    <Compile Include="Overlays\BeatmapSet\FavouriteButton.cs" />
-    <Compile Include="Overlays\BeatmapSet\DownloadButton.cs" />
-    <Compile Include="Overlays\BeatmapSet\BasicStats.cs" />
-    <Compile Include="Overlays\BeatmapSet\SuccessRate.cs" />
-    <Compile Include="Overlays\BeatmapSet\PreviewButton.cs" />
-  </ItemGroup>
-  <ItemGroup>
-    <Service Include="{82A7F48D-3B50-4B1E-B82E-3ADA8210C358}" />
-  </ItemGroup>
-  <Import Project="$(MSBuildBinPath)\Microsoft.CSharp.targets" />
-  <!-- To modify your build process, add your task inside one of the targets below and uncomment it.
-       Other similar extension points exist, see Microsoft.Common.targets.
-  <Target Name="BeforeBuild">
-  </Target>
-  <Target Name="AfterBuild">
-  </Target>
-  -->
-  <ProjectExtensions>
-    <VisualStudio>
-    </VisualStudio>
-  </ProjectExtensions>
-  <PropertyGroup>
-    <PreBuildEvent>
-    </PreBuildEvent>
-  </PropertyGroup>
-  <PropertyGroup>
-    <PostBuildEvent>
-    </PostBuildEvent>
-  </PropertyGroup>
-  <Import Project="$(SolutionDir)\packages\SQLitePCLRaw.lib.e_sqlite3.osx.1.1.8\build\net35\SQLitePCLRaw.lib.e_sqlite3.osx.targets" Condition="Exists('$(SolutionDir)\packages\SQLitePCLRaw.lib.e_sqlite3.osx.1.1.8\build\net35\SQLitePCLRaw.lib.e_sqlite3.osx.targets')" />
-  <Import Project="$(SolutionDir)\packages\SQLitePCLRaw.lib.e_sqlite3.linux.1.1.8\build\net35\SQLitePCLRaw.lib.e_sqlite3.linux.targets" Condition="Exists('$(SolutionDir)\packages\SQLitePCLRaw.lib.e_sqlite3.linux.1.1.8\build\net35\SQLitePCLRaw.lib.e_sqlite3.linux.targets')" />
-  <Import Project="$(SolutionDir)\packages\SQLitePCLRaw.lib.e_sqlite3.v110_xp.1.1.8\build\net35\SQLitePCLRaw.lib.e_sqlite3.v110_xp.targets" Condition="Exists('$(SolutionDir)\packages\SQLitePCLRaw.lib.e_sqlite3.v110_xp.1.1.8\build\net35\SQLitePCLRaw.lib.e_sqlite3.v110_xp.targets')" />
+﻿<?xml version="1.0" encoding="utf-8"?>
+<Project DefaultTargets="Build" xmlns="http://schemas.microsoft.com/developer/msbuild/2003" ToolsVersion="14.0">
+  <Import Project="..\osu.Game.props" />
+  <PropertyGroup>
+    <ProjectGuid>{2A66DD92-ADB1-4994-89E2-C94E04ACDA0D}</ProjectGuid>
+    <Configuration Condition=" '$(Configuration)' == '' ">Debug</Configuration>
+    <Platform Condition=" '$(Platform)' == '' ">AnyCPU</Platform>
+    <OutputType>Library</OutputType>
+    <AppDesignerFolder>Properties</AppDesignerFolder>
+    <RootNamespace>osu.Game</RootNamespace>
+    <AssemblyName>osu.Game</AssemblyName>
+    <ManifestCertificateThumbprint>3CF060CD28877D0E3112948951A64B2A7CEEC909</ManifestCertificateThumbprint>
+    <ManifestKeyFile>codesigning.pfx</ManifestKeyFile>
+    <GenerateManifests>false</GenerateManifests>
+    <SignManifests>false</SignManifests>
+    <IsWebBootstrapper>false</IsWebBootstrapper>
+    <FileUpgradeFlags>
+    </FileUpgradeFlags>
+    <OldToolsVersion>3.5</OldToolsVersion>
+    <UpgradeBackupLocation>
+    </UpgradeBackupLocation>
+    <RunPostBuildEvent>OnOutputUpdated</RunPostBuildEvent>
+    <SignAssembly>false</SignAssembly>
+    <TargetZone>LocalIntranet</TargetZone>
+    <TargetFrameworkVersion>v4.6.1</TargetFrameworkVersion>
+    <AutoGenerateBindingRedirects>true</AutoGenerateBindingRedirects>
+    <PublishUrl>publish\</PublishUrl>
+    <Install>true</Install>
+    <InstallFrom>Disk</InstallFrom>
+    <UpdateEnabled>false</UpdateEnabled>
+    <UpdateMode>Foreground</UpdateMode>
+    <UpdateInterval>7</UpdateInterval>
+    <UpdateIntervalUnits>Days</UpdateIntervalUnits>
+    <UpdatePeriodically>false</UpdatePeriodically>
+    <UpdateRequired>false</UpdateRequired>
+    <MapFileExtensions>true</MapFileExtensions>
+    <ApplicationRevision>2</ApplicationRevision>
+    <ApplicationVersion>1.0.0.%2a</ApplicationVersion>
+    <UseApplicationTrust>false</UseApplicationTrust>
+    <BootstrapperEnabled>true</BootstrapperEnabled>
+    <ProductVersion>12.0.0</ProductVersion>
+    <SchemaVersion>2.0</SchemaVersion>
+    <TargetFrameworkProfile>
+    </TargetFrameworkProfile>
+    <NuGetPackageImportStamp>
+    </NuGetPackageImportStamp>
+  </PropertyGroup>
+  <PropertyGroup Condition=" '$(Configuration)|$(Platform)' == 'Debug|AnyCPU' ">
+    <DebugSymbols>true</DebugSymbols>
+    <DebugType>full</DebugType>
+    <Optimize>false</Optimize>
+    <OutputPath>bin\Debug\</OutputPath>
+    <DefineConstants>TRACE;DEBUG</DefineConstants>
+    <ErrorReport>prompt</ErrorReport>
+    <WarningLevel>0</WarningLevel>
+    <NoStdLib>true</NoStdLib>
+    <UseVSHostingProcess>false</UseVSHostingProcess>
+    <PlatformTarget>AnyCPU</PlatformTarget>
+    <AllowUnsafeBlocks>true</AllowUnsafeBlocks>
+    <RunCodeAnalysis>false</RunCodeAnalysis>
+    <Prefer32Bit>false</Prefer32Bit>
+    <TreatWarningsAsErrors>false</TreatWarningsAsErrors>
+    <Commandlineparameters>
+    </Commandlineparameters>
+  </PropertyGroup>
+  <PropertyGroup Condition=" '$(Configuration)|$(Platform)' == 'Release|AnyCPU' ">
+    <DebugType>none</DebugType>
+    <Optimize>true</Optimize>
+    <OutputPath>bin\Release\</OutputPath>
+    <DefineConstants>
+    </DefineConstants>
+    <ErrorReport>prompt</ErrorReport>
+    <WarningLevel>4</WarningLevel>
+    <NoStdLib>true</NoStdLib>
+    <UseVSHostingProcess>false</UseVSHostingProcess>
+    <PlatformTarget>AnyCPU</PlatformTarget>
+    <AllowUnsafeBlocks>true</AllowUnsafeBlocks>
+    <Prefer32Bit>false</Prefer32Bit>
+    <TreatWarningsAsErrors>false</TreatWarningsAsErrors>
+  </PropertyGroup>
+  <PropertyGroup>
+    <Win32Resource>
+    </Win32Resource>
+  </PropertyGroup>
+  <PropertyGroup />
+  <ItemGroup>
+    <Reference Include="DotNetZip, Version=1.10.1.0, Culture=neutral, PublicKeyToken=6583c7c814667745, processorArchitecture=MSIL">
+      <HintPath>$(SolutionDir)\packages\DotNetZip.1.10.1\lib\net20\DotNetZip.dll</HintPath>
+      <Private>True</Private>
+    </Reference>
+    <Reference Include="Humanizer, Version=2.2.0.0, Culture=neutral, PublicKeyToken=979442b78dfc278e, processorArchitecture=MSIL">
+      <HintPath>$(SolutionDir)\packages\Humanizer.Core.2.2.0\lib\netstandard1.0\Humanizer.dll</HintPath>
+    </Reference>
+    <Reference Include="Microsoft.Data.Sqlite, Version=2.0.0.0, Culture=neutral, PublicKeyToken=adb9793829ddae60, processorArchitecture=MSIL">
+      <HintPath>$(SolutionDir)\packages\Microsoft.Data.Sqlite.Core.2.0.0\lib\netstandard2.0\Microsoft.Data.Sqlite.dll</HintPath>
+    </Reference>
+    <Reference Include="Microsoft.EntityFrameworkCore, Version=2.0.0.0, Culture=neutral, PublicKeyToken=adb9793829ddae60, processorArchitecture=MSIL">
+      <HintPath>$(SolutionDir)\packages\Microsoft.EntityFrameworkCore.2.0.0\lib\netstandard2.0\Microsoft.EntityFrameworkCore.dll</HintPath>
+    </Reference>
+    <Reference Include="Microsoft.EntityFrameworkCore.Design">
+      <HintPath>$(SolutionDir)\packages\Microsoft.EntityFrameworkCore.Design.2.0.0\lib\net461\Microsoft.EntityFrameworkCore.Design.dll</HintPath>
+    </Reference>
+    <Reference Include="Microsoft.EntityFrameworkCore.Relational, Version=2.0.0.0, Culture=neutral, PublicKeyToken=adb9793829ddae60, processorArchitecture=MSIL">
+      <HintPath>$(SolutionDir)\packages\Microsoft.EntityFrameworkCore.Relational.2.0.0\lib\netstandard2.0\Microsoft.EntityFrameworkCore.Relational.dll</HintPath>
+    </Reference>
+    <Reference Include="Microsoft.EntityFrameworkCore.Sqlite, Version=2.0.0.0, Culture=neutral, PublicKeyToken=adb9793829ddae60, processorArchitecture=MSIL">
+      <HintPath>$(SolutionDir)\packages\Microsoft.EntityFrameworkCore.Sqlite.Core.2.0.0\lib\netstandard2.0\Microsoft.EntityFrameworkCore.Sqlite.dll</HintPath>
+    </Reference>
+    <Reference Include="Microsoft.Extensions.Caching.Abstractions, Version=2.0.0.0, Culture=neutral, PublicKeyToken=adb9793829ddae60, processorArchitecture=MSIL">
+      <HintPath>$(SolutionDir)\packages\Microsoft.Extensions.Caching.Abstractions.2.0.0\lib\netstandard2.0\Microsoft.Extensions.Caching.Abstractions.dll</HintPath>
+    </Reference>
+    <Reference Include="Microsoft.Extensions.Caching.Memory, Version=2.0.0.0, Culture=neutral, PublicKeyToken=adb9793829ddae60, processorArchitecture=MSIL">
+      <HintPath>$(SolutionDir)\packages\Microsoft.Extensions.Caching.Memory.2.0.0\lib\netstandard2.0\Microsoft.Extensions.Caching.Memory.dll</HintPath>
+    </Reference>
+    <Reference Include="Microsoft.Extensions.Configuration.Abstractions, Version=2.0.0.0, Culture=neutral, PublicKeyToken=adb9793829ddae60, processorArchitecture=MSIL">
+      <HintPath>$(SolutionDir)\packages\Microsoft.Extensions.Configuration.Abstractions.2.0.0\lib\netstandard2.0\Microsoft.Extensions.Configuration.Abstractions.dll</HintPath>
+    </Reference>
+    <Reference Include="Microsoft.Extensions.DependencyInjection, Version=2.0.0.0, Culture=neutral, PublicKeyToken=adb9793829ddae60, processorArchitecture=MSIL">
+      <HintPath>$(SolutionDir)\packages\Microsoft.Extensions.DependencyInjection.2.0.0\lib\netstandard2.0\Microsoft.Extensions.DependencyInjection.dll</HintPath>
+    </Reference>
+    <Reference Include="Microsoft.Extensions.DependencyInjection.Abstractions, Version=2.0.0.0, Culture=neutral, PublicKeyToken=adb9793829ddae60, processorArchitecture=MSIL">
+      <HintPath>$(SolutionDir)\packages\Microsoft.Extensions.DependencyInjection.Abstractions.2.0.0\lib\netstandard2.0\Microsoft.Extensions.DependencyInjection.Abstractions.dll</HintPath>
+    </Reference>
+    <Reference Include="Microsoft.Extensions.Logging, Version=2.0.0.0, Culture=neutral, PublicKeyToken=adb9793829ddae60, processorArchitecture=MSIL">
+      <HintPath>$(SolutionDir)\packages\Microsoft.Extensions.Logging.2.0.0\lib\netstandard2.0\Microsoft.Extensions.Logging.dll</HintPath>
+    </Reference>
+    <Reference Include="Microsoft.Extensions.Logging.Abstractions, Version=2.0.0.0, Culture=neutral, PublicKeyToken=adb9793829ddae60, processorArchitecture=MSIL">
+      <HintPath>$(SolutionDir)\packages\Microsoft.Extensions.Logging.Abstractions.2.0.0\lib\netstandard2.0\Microsoft.Extensions.Logging.Abstractions.dll</HintPath>
+    </Reference>
+    <Reference Include="Microsoft.Extensions.Options, Version=2.0.0.0, Culture=neutral, PublicKeyToken=adb9793829ddae60, processorArchitecture=MSIL">
+      <HintPath>$(SolutionDir)\packages\Microsoft.Extensions.Options.2.0.0\lib\netstandard2.0\Microsoft.Extensions.Options.dll</HintPath>
+    </Reference>
+    <Reference Include="Microsoft.Extensions.Primitives, Version=2.0.0.0, Culture=neutral, PublicKeyToken=adb9793829ddae60, processorArchitecture=MSIL">
+      <HintPath>$(SolutionDir)\packages\Microsoft.Extensions.Primitives.2.0.0\lib\netstandard2.0\Microsoft.Extensions.Primitives.dll</HintPath>
+    </Reference>
+    <Reference Include="mscorlib" />
+    <Reference Include="netstandard, Version=2.0.0.0, Culture=neutral, PublicKeyToken=cc7b13ffcd2ddd51" />
+    <Reference Include="Newtonsoft.Json, Version=10.0.0.0, Culture=neutral, PublicKeyToken=30ad4fe6b2a6aeed, processorArchitecture=MSIL">
+      <HintPath>$(SolutionDir)\packages\Newtonsoft.Json.10.0.3\lib\net45\Newtonsoft.Json.dll</HintPath>
+      <Private>True</Private>
+    </Reference>
+    <Reference Include="nunit.framework, Version=3.8.1.0, Culture=neutral, PublicKeyToken=2638cd05610744eb, processorArchitecture=MSIL">
+      <HintPath>$(SolutionDir)\packages\NUnit.3.8.1\lib\net45\nunit.framework.dll</HintPath>
+      <Private>True</Private>
+    </Reference>
+    <Reference Include="OpenTK, Version=3.0.0.0, Culture=neutral, PublicKeyToken=bad199fe84eb3df4, processorArchitecture=MSIL">
+      <HintPath>$(SolutionDir)\packages\OpenTK.3.0.0-git00009\lib\net20\OpenTK.dll</HintPath>
+      <Private>True</Private>
+    </Reference>
+    <Reference Include="Remotion.Linq, Version=2.1.0.0, Culture=neutral, PublicKeyToken=fee00910d6e5f53b, processorArchitecture=MSIL">
+      <HintPath>$(SolutionDir)\packages\Remotion.Linq.2.1.2\lib\net45\Remotion.Linq.dll</HintPath>
+    </Reference>
+    <Reference Include="SharpCompress, Version=0.18.1.0, Culture=neutral, PublicKeyToken=afb0a02973931d96, processorArchitecture=MSIL">
+      <HintPath>$(SolutionDir)\packages\SharpCompress.0.18.1\lib\net45\SharpCompress.dll</HintPath>
+      <Private>True</Private>
+    </Reference>
+    <Reference Include="SQLitePCLRaw.batteries_green, Version=1.0.0.0, Culture=neutral, PublicKeyToken=a84b7dcfb1391f7f, processorArchitecture=MSIL">
+      <HintPath>$(SolutionDir)\packages\SQLitePCLRaw.bundle_green.1.1.8\lib\net45\SQLitePCLRaw.batteries_green.dll</HintPath>
+      <Private>True</Private>
+    </Reference>
+    <Reference Include="SQLitePCLRaw.batteries_v2, Version=1.0.0.0, Culture=neutral, PublicKeyToken=8226ea5df37bcae9, processorArchitecture=MSIL">
+      <HintPath>$(SolutionDir)\packages\SQLitePCLRaw.bundle_green.1.1.8\lib\net45\SQLitePCLRaw.batteries_v2.dll</HintPath>
+      <Private>True</Private>
+    </Reference>
+    <Reference Include="SQLitePCLRaw.core, Version=1.0.0.0, Culture=neutral, PublicKeyToken=1488e028ca7ab535, processorArchitecture=MSIL">
+      <HintPath>$(SolutionDir)\packages\SQLitePCLRaw.core.1.1.8\lib\net45\SQLitePCLRaw.core.dll</HintPath>
+      <Private>True</Private>
+    </Reference>
+    <Reference Include="SQLitePCLRaw.provider.e_sqlite3, Version=1.0.0.0, Culture=neutral, PublicKeyToken=9c301db686d0bd12, processorArchitecture=MSIL">
+      <HintPath>$(SolutionDir)\packages\SQLitePCLRaw.provider.e_sqlite3.net45.1.1.8\lib\net45\SQLitePCLRaw.provider.e_sqlite3.dll</HintPath>
+      <Private>True</Private>
+    </Reference>
+    <Reference Include="System" />
+    <Reference Include="System.Collections.Immutable, Version=1.2.2.0, Culture=neutral, PublicKeyToken=b03f5f7f11d50a3a, processorArchitecture=MSIL">
+      <HintPath>$(SolutionDir)\packages\System.Collections.Immutable.1.4.0\lib\netstandard2.0\System.Collections.Immutable.dll</HintPath>
+    </Reference>
+    <Reference Include="System.ComponentModel.Annotations, Version=4.2.0.0, Culture=neutral, PublicKeyToken=b03f5f7f11d50a3a, processorArchitecture=MSIL">
+      <HintPath>$(SolutionDir)\packages\System.ComponentModel.Annotations.4.4.0\lib\net461\System.ComponentModel.Annotations.dll</HintPath>
+    </Reference>
+    <Reference Include="System.ComponentModel.Composition" />
+    <Reference Include="System.ComponentModel.DataAnnotations" />
+    <Reference Include="System.Data" />
+    <Reference Include="System.Diagnostics.DiagnosticSource, Version=4.0.2.1, Culture=neutral, PublicKeyToken=cc7b13ffcd2ddd51, processorArchitecture=MSIL">
+      <HintPath>$(SolutionDir)\packages\System.Diagnostics.DiagnosticSource.4.4.1\lib\net46\System.Diagnostics.DiagnosticSource.dll</HintPath>
+    </Reference>
+    <Reference Include="System.Interactive.Async, Version=3.0.3000.0, Culture=neutral, PublicKeyToken=94bc3704cddfc263, processorArchitecture=MSIL">
+      <HintPath>$(SolutionDir)\packages\System.Interactive.Async.3.1.1\lib\net46\System.Interactive.Async.dll</HintPath>
+    </Reference>
+    <Reference Include="System.Runtime.CompilerServices.Unsafe, Version=4.0.3.0, Culture=neutral, PublicKeyToken=b03f5f7f11d50a3a, processorArchitecture=MSIL">
+      <HintPath>$(SolutionDir)\packages\System.Runtime.CompilerServices.Unsafe.4.4.0\lib\netstandard2.0\System.Runtime.CompilerServices.Unsafe.dll</HintPath>
+    </Reference>
+    <Reference Include="System.ValueTuple, Version=4.0.2.0, Culture=neutral, PublicKeyToken=cc7b13ffcd2ddd51">
+      <HintPath>$(SolutionDir)\packages\System.ValueTuple.4.4.0\lib\net461\System.ValueTuple.dll</HintPath>
+      <Private>True</Private>
+    </Reference>
+  </ItemGroup>
+  <ItemGroup>
+    <None Include="app.config" />
+    <None Include="OpenTK.dll.config" />
+    <None Include="osu!.res" />
+    <None Include="packages.config" />
+  </ItemGroup>
+  <ItemGroup>
+    <BootstrapperPackage Include="Microsoft.Net.Client.3.5">
+      <Visible>False</Visible>
+      <ProductName>.NET Framework 3.5 SP1 Client Profile</ProductName>
+      <Install>false</Install>
+    </BootstrapperPackage>
+    <BootstrapperPackage Include="Microsoft.Net.Framework.2.0">
+      <Visible>False</Visible>
+      <ProductName>.NET Framework 2.0 %28x86%29</ProductName>
+      <Install>true</Install>
+    </BootstrapperPackage>
+    <BootstrapperPackage Include="Microsoft.Net.Framework.3.0">
+      <Visible>False</Visible>
+      <ProductName>.NET Framework 3.0 %28x86%29</ProductName>
+      <Install>false</Install>
+    </BootstrapperPackage>
+    <BootstrapperPackage Include="Microsoft.Net.Framework.3.5">
+      <Visible>False</Visible>
+      <ProductName>.NET Framework 3.5</ProductName>
+      <Install>false</Install>
+    </BootstrapperPackage>
+    <BootstrapperPackage Include="Microsoft.Net.Framework.3.5.SP1">
+      <Visible>False</Visible>
+      <ProductName>.NET Framework 3.5 SP1</ProductName>
+      <Install>false</Install>
+    </BootstrapperPackage>
+  </ItemGroup>
+  <ItemGroup>
+    <ProjectReference Include="..\osu-framework\osu.Framework\osu.Framework.csproj">
+      <Project>{c76bf5b3-985e-4d39-95fe-97c9c879b83a}</Project>
+      <Name>osu.Framework</Name>
+    </ProjectReference>
+    <ProjectReference Include="..\osu-resources\osu.Game.Resources\osu.Game.Resources.csproj">
+      <Project>{d9a367c9-4c1a-489f-9b05-a0cea2b53b58}</Project>
+      <Name>osu.Game.Resources</Name>
+    </ProjectReference>
+  </ItemGroup>
+  <ItemGroup>
+    <Compile Include="Audio\SampleInfo.cs" />
+    <Compile Include="Audio\SampleInfoList.cs" />
+    <Compile Include="Beatmaps\Beatmap.cs" />
+    <Compile Include="Beatmaps\BeatmapConverter.cs" />
+    <Compile Include="Beatmaps\BeatmapDifficulty.cs" />
+    <Compile Include="Beatmaps\BeatmapInfo.cs" />
+    <Compile Include="Beatmaps\BeatmapManager.cs" />
+    <Compile Include="Beatmaps\BeatmapMetadata.cs" />
+    <Compile Include="Beatmaps\BeatmapMetrics.cs" />
+    <Compile Include="Beatmaps\BeatmapOnlineInfo.cs" />
+    <Compile Include="Beatmaps\BeatmapProcessor.cs" />
+    <Compile Include="Beatmaps\BeatmapSetFileInfo.cs" />
+    <Compile Include="Beatmaps\BeatmapSetInfo.cs" />
+    <Compile Include="Beatmaps\BeatmapSetOnlineInfo.cs" />
+    <Compile Include="Beatmaps\BeatmapStatistic.cs" />
+    <Compile Include="Beatmaps\BeatmapStore.cs" />
+    <Compile Include="Beatmaps\ControlPoints\ControlPoint.cs" />
+    <Compile Include="Beatmaps\ControlPoints\ControlPointInfo.cs" />
+    <Compile Include="Beatmaps\ControlPoints\DifficultyControlPoint.cs" />
+    <Compile Include="Beatmaps\ControlPoints\EffectControlPoint.cs" />
+    <Compile Include="Beatmaps\ControlPoints\SampleControlPoint.cs" />
+    <Compile Include="Beatmaps\ControlPoints\TimingControlPoint.cs" />
+    <Compile Include="Beatmaps\DifficultyCalculator.cs" />
+    <Compile Include="Beatmaps\Drawables\BeatmapBackgroundSprite.cs" />
+    <Compile Include="Beatmaps\Drawables\BeatmapSetCover.cs" />
+    <Compile Include="Beatmaps\Formats\JsonBeatmapDecoder.cs" />
+    <Compile Include="Beatmaps\Formats\LegacyDecoder.cs" />
+    <Compile Include="Beatmaps\Formats\LegacyStoryboardDecoder.cs" />
+    <Compile Include="Database\DatabaseContextFactory.cs" />
+    <Compile Include="Database\IHasPrimaryKey.cs" />
+    <Compile Include="Overlays\Profile\SupporterIcon.cs" />
+    <Compile Include="Overlays\Settings\DangerousSettingsButton.cs" />
+    <Compile Include="Graphics\Containers\OsuLinkTextFlowContainer.cs" />
+    <Compile Include="Graphics\Sprites\OsuLinkSpriteText.cs" />
+    <Compile Include="Graphics\UserInterface\HoverClickSounds.cs" />
+    <Compile Include="Graphics\UserInterface\HoverSounds.cs" />
+    <Compile Include="Graphics\UserInterface\OsuButton.cs" />
+    <Compile Include="IO\Serialization\KeyContractResolver.cs" />
+    <Compile Include="Migrations\20171019041408_InitialCreate.cs" />
+    <Compile Include="Migrations\20171019041408_InitialCreate.Designer.cs">
+      <DependentUpon>20171019041408_InitialCreate.cs</DependentUpon>
+    </Compile>
+    <Compile Include="Migrations\20171025071459_AddMissingIndexRules.cs" />
+    <Compile Include="Migrations\20171025071459_AddMissingIndexRules.Designer.cs">
+      <DependentUpon>20171025071459_AddMissingIndexRules.cs</DependentUpon>
+    </Compile>
+    <Compile Include="Migrations\20171119065731_AddBeatmapOnlineIDUniqueConstraint.cs" />
+    <Compile Include="Migrations\20171119065731_AddBeatmapOnlineIDUniqueConstraint.Designer.cs">
+      <DependentUpon>20171119065731_AddBeatmapOnlineIDUniqueConstraint.cs</DependentUpon>
+    </Compile>
+    <Compile Include="Migrations\20171209034410_AddRulesetInfoShortName.cs" />
+    <Compile Include="Migrations\20171209034410_AddRulesetInfoShortName.Designer.cs">
+      <DependentUpon>20171209034410_AddRulesetInfoShortName.cs</DependentUpon>
+    </Compile>
+    <Compile Include="Migrations\OsuDbContextModelSnapshot.cs" />
+    <Compile Include="Online\API\Requests\GetBeatmapRequest.cs" />
+    <Compile Include="Online\API\Requests\GetBeatmapSetRequest.cs" />
+    <Compile Include="Online\Chat\ChatLink.cs" />
+    <Compile Include="Online\Chat\MessageFormatter.cs" />
+    <Compile Include="Online\API\Requests\APIResponseBeatmapSet.cs" />
+    <Compile Include="Online\API\Requests\GetUserMostPlayedBeatmapsRequest.cs" />
+    <Compile Include="Overlays\BeatmapSet\Scores\ClickableUsername.cs" />
+    <Compile Include="Overlays\BeatmapSet\Scores\DrawableScore.cs" />
+    <Compile Include="Overlays\BeatmapSet\Scores\DrawableTopScore.cs" />
+    <Compile Include="Overlays\BeatmapSet\Scores\ScoresContainer.cs" />
+    <Compile Include="Online\API\Requests\GetUserBeatmapsRequest.cs" />
+    <Compile Include="Overlays\Profile\Sections\BeatmapMetadataContainer.cs" />
+    <Compile Include="Overlays\Profile\Sections\Beatmaps\PaginatedBeatmapContainer.cs" />
+    <Compile Include="Overlays\Profile\Sections\DrawableProfileRow.cs" />
+    <Compile Include="Overlays\Profile\Sections\Historical\DrawableMostPlayedRow.cs" />
+    <Compile Include="Overlays\Profile\Sections\Historical\PaginatedMostPlayedBeatmapContainer.cs" />
+    <Compile Include="Overlays\Profile\Sections\Kudosu\KudosuInfo.cs" />
+    <Compile Include="Overlays\Profile\Sections\PaginatedContainer.cs" />
+    <Compile Include="Overlays\Profile\Sections\Ranks\DrawablePerformanceScore.cs" />
+    <Compile Include="Overlays\Profile\Sections\Ranks\PaginatedScoreContainer.cs" />
+    <Compile Include="Overlays\Profile\Sections\Ranks\DrawableTotalScore.cs" />
+    <Compile Include="Overlays\Profile\Sections\Ranks\ScoreModsContainer.cs" />
+    <Compile Include="Overlays\Settings\Sections\Maintenance\DeleteAllBeatmapsDialog.cs" />
+    <Compile Include="Overlays\Settings\SettingsButton.cs" />
+    <Compile Include="Rulesets\Edit\Layers\Selection\OriginHandle.cs" />
+    <Compile Include="Rulesets\Edit\Layers\Selection\HitObjectSelectionBox.cs" />
+    <Compile Include="Rulesets\Edit\Layers\Selection\Handle.cs" />
+    <Compile Include="Rulesets\Edit\Layers\Selection\HandleContainer.cs" />
+    <Compile Include="Rulesets\Edit\Layers\Selection\SelectionInfo.cs" />
+    <Compile Include="Rulesets\Edit\Layers\Selection\SelectionLayer.cs" />
+    <Compile Include="Screens\Edit\Components\BottomBarContainer.cs" />
+    <Compile Include="Screens\Edit\Components\PlaybackControl.cs" />
+    <Compile Include="Screens\Edit\Components\TimeInfoContainer.cs" />
+    <Compile Include="Rulesets\Mods\IApplicableToScoreProcessor.cs" />
+    <Compile Include="Beatmaps\Drawables\DifficultyColouredContainer.cs" />
+    <Compile Include="Beatmaps\Drawables\DifficultyIcon.cs" />
+    <Compile Include="Beatmaps\DummyWorkingBeatmap.cs" />
+    <Compile Include="Beatmaps\Formats\Decoder.cs" />
+    <Compile Include="Beatmaps\Formats\LegacyBeatmapDecoder.cs" />
+    <Compile Include="Beatmaps\IO\ArchiveReader.cs" />
+    <Compile Include="Beatmaps\IO\LegacyFilesystemReader.cs" />
+    <Compile Include="Online\API\Requests\GetUserScoresRequest.cs" />
+    <Compile Include="Screens\Edit\Screens\Compose\RadioButtons\DrawableRadioButton.cs" />
+    <Compile Include="Screens\Edit\Screens\Compose\RadioButtons\RadioButton.cs" />
+    <Compile Include="Screens\Edit\Screens\Compose\RadioButtons\RadioButtonCollection.cs" />
+    <Compile Include="Screens\Edit\Screens\Compose\Timeline\BeatmapWaveformGraph.cs" />
+    <Compile Include="Screens\Edit\Screens\Compose\Timeline\TimelineButton.cs" />
+    <Compile Include="Screens\Play\BreaksOverlay\ArrowsOverlay.cs" />
+    <Compile Include="Screens\Play\BreaksOverlay\BlurredIcon.cs" />
+    <Compile Include="Screens\Play\BreaksOverlay\BreakOverlay.cs" />
+    <Compile Include="Screens\Play\BreaksOverlay\GlowIcon.cs" />
+    <Compile Include="Screens\Play\BreaksOverlay\InfoContainer.cs" />
+    <Compile Include="Screens\Play\BreaksOverlay\InfoLine.cs" />
+    <Compile Include="Screens\Play\BreaksOverlay\LetterboxOverlay.cs" />
+    <Compile Include="Screens\Play\BreaksOverlay\RemainingTimeCounter.cs" />
+    <Compile Include="Beatmaps\IO\OszArchiveReader.cs" />
+    <Compile Include="Beatmaps\Legacy\LegacyBeatmap.cs" />
+    <Compile Include="Beatmaps\RankStatus.cs" />
+    <Compile Include="Beatmaps\Timing\BreakPeriod.cs" />
+    <Compile Include="Beatmaps\Timing\TimeSignatures.cs" />
+    <Compile Include="Beatmaps\WorkingBeatmap.cs" />
+    <Compile Include="Configuration\OsuConfigManager.cs" />
+    <Compile Include="Configuration\RankingType.cs" />
+    <Compile Include="Configuration\ReleaseStream.cs" />
+    <Compile Include="Configuration\ScoreMeterType.cs" />
+    <Compile Include="Configuration\ScreenshotFormat.cs" />
+    <Compile Include="Configuration\RandomSelectAlgorithm.cs" />
+    <Compile Include="Database\DatabaseBackedStore.cs" />
+    <Compile Include="Database\OsuDbContext.cs" />
+    <Compile Include="Graphics\Backgrounds\Background.cs" />
+    <Compile Include="Graphics\Backgrounds\Triangles.cs" />
+    <Compile Include="Graphics\Containers\BeatSyncedContainer.cs" />
+    <Compile Include="Graphics\Containers\ConstrainedIconContainer.cs" />
+    <Compile Include="Graphics\Containers\OsuClickableContainer.cs" />
+    <Compile Include="Graphics\Containers\OsuFocusedOverlayContainer.cs" />
+    <Compile Include="Graphics\Containers\OsuHoverContainer.cs" />
+    <Compile Include="Graphics\Containers\OsuScrollContainer.cs" />
+    <Compile Include="Graphics\Containers\OsuTextFlowContainer.cs" />
+    <Compile Include="Graphics\Containers\ParallaxContainer.cs" />
+    <Compile Include="Graphics\Containers\ReverseChildIDFillFlowContainer.cs" />
+    <Compile Include="Graphics\Containers\SectionsContainer.cs" />
+    <Compile Include="Graphics\Cursor\MenuCursor.cs" />
+    <Compile Include="Graphics\Cursor\OsuContextMenuContainer.cs" />
+    <Compile Include="Graphics\Cursor\OsuTooltipContainer.cs" />
+    <Compile Include="Graphics\IHasAccentColour.cs" />
+    <Compile Include="Graphics\OsuColour.cs" />
+    <Compile Include="Graphics\SpriteIcon.cs" />
+    <Compile Include="Graphics\Sprites\OsuSpriteText.cs" />
+    <Compile Include="Graphics\UserInterface\BackButton.cs" />
+    <Compile Include="Graphics\UserInterface\Bar.cs" />
+    <Compile Include="Graphics\UserInterface\BarGraph.cs" />
+    <Compile Include="Graphics\UserInterface\BreadcrumbControl.cs" />
+    <Compile Include="Graphics\UserInterface\DialogButton.cs" />
+    <Compile Include="Graphics\UserInterface\FocusedTextBox.cs" />
+    <Compile Include="Graphics\UserInterface\IconButton.cs" />
+    <Compile Include="Graphics\UserInterface\LineGraph.cs" />
+    <Compile Include="Graphics\UserInterface\LoadingAnimation.cs" />
+    <Compile Include="Graphics\UserInterface\MenuItemType.cs" />
+    <Compile Include="Graphics\UserInterface\Nub.cs" />
+    <Compile Include="Graphics\UserInterface\TriangleButton.cs" />
+    <Compile Include="Graphics\UserInterface\OsuCheckbox.cs" />
+    <Compile Include="Graphics\UserInterface\OsuContextMenu.cs" />
+    <Compile Include="Graphics\UserInterface\OsuDropdown.cs" />
+    <Compile Include="Graphics\UserInterface\OsuEnumDropdown.cs" />
+    <Compile Include="Graphics\UserInterface\OsuMenu.cs" />
+    <Compile Include="Graphics\UserInterface\OsuMenuItem.cs" />
+    <Compile Include="Graphics\UserInterface\OsuPasswordTextBox.cs" />
+    <Compile Include="Graphics\UserInterface\OsuSliderBar.cs" />
+    <Compile Include="Graphics\UserInterface\OsuTabControl.cs" />
+    <Compile Include="Graphics\UserInterface\OsuTabControlCheckbox.cs" />
+    <Compile Include="Graphics\UserInterface\OsuTextBox.cs" />
+    <Compile Include="Graphics\UserInterface\PageTabControl.cs" />
+    <Compile Include="Graphics\UserInterface\PercentageCounter.cs" />
+    <Compile Include="Graphics\UserInterface\ProgressBar.cs" />
+    <Compile Include="Graphics\UserInterface\RollingCounter.cs" />
+    <Compile Include="Graphics\UserInterface\ScoreCounter.cs" />
+    <Compile Include="Graphics\UserInterface\SearchTextBox.cs" />
+    <Compile Include="Graphics\UserInterface\SimpleComboCounter.cs" />
+    <Compile Include="Graphics\UserInterface\StarCounter.cs" />
+    <Compile Include="Graphics\UserInterface\TwoLayerButton.cs" />
+    <Compile Include="Graphics\UserInterface\Volume\VolumeControl.cs" />
+    <Compile Include="Graphics\UserInterface\Volume\VolumeControlReceptor.cs" />
+    <Compile Include="Graphics\UserInterface\Volume\VolumeMeter.cs" />
+    <Compile Include="Input\Bindings\DatabasedKeyBinding.cs" />
+    <Compile Include="Input\Bindings\DatabasedKeyBindingInputManager.cs" />
+    <Compile Include="Input\Bindings\GlobalKeyBindingInputManager.cs" />
+    <Compile Include="Input\Handlers\ReplayInputHandler.cs" />
+    <Compile Include="Input\KeyBindingStore.cs" />
+    <Compile Include="IO\FileInfo.cs" />
+    <Compile Include="IO\FileStore.cs" />
+    <Compile Include="IO\Legacy\ILegacySerializable.cs" />
+    <Compile Include="IO\Legacy\SerializationReader.cs" />
+    <Compile Include="IO\Legacy\SerializationWriter.cs" />
+    <Compile Include="IO\Serialization\Converters\TypedListConverter.cs" />
+    <Compile Include="IO\Serialization\Converters\Vector2Converter.cs" />
+    <Compile Include="IO\Serialization\IJsonSerializable.cs" />
+    <Compile Include="IPC\BeatmapIPCChannel.cs" />
+    <Compile Include="IPC\ScoreIPCChannel.cs" />
+    <Compile Include="Online\API\APIAccess.cs" />
+    <Compile Include="Online\API\APIRequest.cs" />
+    <Compile Include="Online\API\IOnlineComponent.cs" />
+    <Compile Include="Online\API\OAuth.cs" />
+    <Compile Include="Online\API\OAuthToken.cs" />
+    <Compile Include="Online\API\Requests\DownloadBeatmapSetRequest.cs" />
+    <Compile Include="Online\API\Requests\GetBeatmapDetailsRequest.cs" />
+    <Compile Include="Online\API\Requests\SearchBeatmapSetsRequest.cs" />
+    <Compile Include="Online\API\Requests\GetMessagesRequest.cs" />
+    <Compile Include="Online\API\Requests\GetScoresRequest.cs" />
+    <Compile Include="Online\API\Requests\GetUserRequest.cs" />
+    <Compile Include="Online\API\Requests\GetUsersRequest.cs" />
+    <Compile Include="Online\API\Requests\ListChannelsRequest.cs" />
+    <Compile Include="Online\API\Requests\PostMessageRequest.cs" />
+    <Compile Include="Online\Chat\Channel.cs" />
+    <Compile Include="Online\Chat\ErrorMessage.cs" />
+    <Compile Include="Online\Chat\InfoMessage.cs" />
+    <Compile Include="Online\Chat\LocalEchoMessage.cs" />
+    <Compile Include="Online\Chat\Message.cs" />
+    <Compile Include="Online\Multiplayer\GameType.cs" />
+    <Compile Include="Online\Multiplayer\Room.cs" />
+    <Compile Include="Online\Multiplayer\RoomStatus.cs" />
+    <Compile Include="OsuGame.cs" />
+    <Compile Include="OsuGameBase.cs" />
+    <Compile Include="Overlays\ChatOverlay.cs" />
+    <Compile Include="Overlays\Chat\ChannelListItem.cs" />
+    <Compile Include="Overlays\Chat\ChannelSection.cs" />
+    <Compile Include="Overlays\Chat\ChannelSelectionOverlay.cs" />
+    <Compile Include="Overlays\Chat\ChatLine.cs" />
+    <Compile Include="Overlays\Chat\ChatTabControl.cs" />
+    <Compile Include="Overlays\Direct\PlayButton.cs" />
+    <Compile Include="Overlays\Chat\DrawableChannel.cs" />
+    <Compile Include="Overlays\DialogOverlay.cs" />
+    <Compile Include="Overlays\Dialog\PopupDialog.cs" />
+    <Compile Include="Overlays\Dialog\PopupDialogButton.cs" />
+    <Compile Include="Overlays\Dialog\PopupDialogCancelButton.cs" />
+    <Compile Include="Overlays\Dialog\PopupDialogOkButton.cs" />
+    <Compile Include="Overlays\DirectOverlay.cs" />
+    <Compile Include="Overlays\Direct\DirectGridPanel.cs" />
+    <Compile Include="Overlays\Direct\DirectListPanel.cs" />
+    <Compile Include="Overlays\Direct\DirectPanel.cs" />
+    <Compile Include="Overlays\Direct\DownloadButton.cs" />
+    <Compile Include="Overlays\Direct\FilterControl.cs" />
+    <Compile Include="Overlays\Direct\Header.cs" />
+    <Compile Include="Overlays\KeyBindingOverlay.cs" />
+    <Compile Include="Overlays\KeyBinding\GlobalKeyBindingsSection.cs" />
+    <Compile Include="Overlays\KeyBinding\KeyBindingRow.cs" />
+    <Compile Include="Overlays\KeyBinding\KeyBindingsSubsection.cs" />
+    <Compile Include="Overlays\KeyBinding\RulesetBindingsSection.cs" />
+    <Compile Include="Overlays\KeyBinding\VariantBindingsSubsection.cs" />
+    <Compile Include="Overlays\LoginOverlay.cs" />
+    <Compile Include="Overlays\MainSettings.cs" />
+    <Compile Include="Overlays\MedalOverlay.cs" />
+    <Compile Include="Overlays\MedalSplash\DrawableMedal.cs" />
+    <Compile Include="Overlays\Mods\AssistedSection.cs" />
+    <Compile Include="Overlays\Mods\DifficultyIncreaseSection.cs" />
+    <Compile Include="Overlays\Mods\DifficultyReductionSection.cs" />
+    <Compile Include="Overlays\Mods\ModButton.cs" />
+    <Compile Include="Overlays\Mods\ModButtonEmpty.cs" />
+    <Compile Include="Overlays\Mods\ModSection.cs" />
+    <Compile Include="Overlays\Mods\ModSelectOverlay.cs" />
+    <Compile Include="Overlays\MusicController.cs" />
+    <Compile Include="Overlays\Music\CollectionsDropdown.cs" />
+    <Compile Include="Overlays\Music\FilterControl.cs" />
+    <Compile Include="Overlays\Music\PlaylistItem.cs" />
+    <Compile Include="Overlays\Music\PlaylistList.cs" />
+    <Compile Include="Overlays\Music\PlaylistOverlay.cs" />
+    <Compile Include="Overlays\NotificationOverlay.cs" />
+    <Compile Include="Overlays\Notifications\IHasCompletionTarget.cs" />
+    <Compile Include="Overlays\Notifications\Notification.cs" />
+    <Compile Include="Overlays\Notifications\NotificationSection.cs" />
+    <Compile Include="Overlays\Notifications\ProgressCompletionNotification.cs" />
+    <Compile Include="Overlays\Notifications\ProgressNotification.cs" />
+    <Compile Include="Overlays\Notifications\SimpleNotification.cs" />
+    <Compile Include="Overlays\OnScreenDisplay.cs" />
+    <Compile Include="Overlays\Profile\Sections\Ranks\DrawableProfileScore.cs" />
+    <Compile Include="Overlays\Profile\ProfileHeader.cs" />
+    <Compile Include="Overlays\Profile\ProfileSection.cs" />
+    <Compile Include="Overlays\Profile\RankGraph.cs" />
+    <Compile Include="Overlays\Profile\Sections\AboutSection.cs" />
+    <Compile Include="Overlays\Profile\Sections\BeatmapsSection.cs" />
+    <Compile Include="Overlays\Profile\Sections\HistoricalSection.cs" />
+    <Compile Include="Overlays\Profile\Sections\KudosuSection.cs" />
+    <Compile Include="Overlays\Profile\Sections\MedalsSection.cs" />
+    <Compile Include="Overlays\Profile\Sections\RanksSection.cs" />
+    <Compile Include="Overlays\Profile\Sections\RecentSection.cs" />
+    <Compile Include="Overlays\SearchableList\DisplayStyleControl.cs" />
+    <Compile Include="Overlays\SearchableList\HeaderTabControl.cs" />
+    <Compile Include="Overlays\SearchableList\SearchableListFilterControl.cs" />
+    <Compile Include="Overlays\SearchableList\SearchableListHeader.cs" />
+    <Compile Include="Overlays\SearchableList\SearchableListOverlay.cs" />
+    <Compile Include="Overlays\SearchableList\SlimEnumDropdown.cs" />
+    <Compile Include="Overlays\SettingsOverlay.cs" />
+    <Compile Include="Overlays\Settings\Sections\AudioSection.cs" />
+    <Compile Include="Overlays\Settings\Sections\Audio\AudioDevicesSettings.cs" />
+    <Compile Include="Overlays\Settings\Sections\Audio\MainMenuSettings.cs" />
+    <Compile Include="Overlays\Settings\Sections\Audio\OffsetSettings.cs" />
+    <Compile Include="Overlays\Settings\Sections\Audio\VolumeSettings.cs" />
+    <Compile Include="Overlays\Settings\Sections\DebugSection.cs" />
+    <Compile Include="Overlays\Settings\Sections\Debug\GCSettings.cs" />
+    <Compile Include="Overlays\Settings\Sections\Debug\GeneralSettings.cs" />
+    <Compile Include="Overlays\Settings\Sections\GameplaySection.cs" />
+    <Compile Include="Overlays\Settings\Sections\Gameplay\GeneralSettings.cs" />
+    <Compile Include="Overlays\Settings\Sections\Gameplay\SongSelectSettings.cs" />
+    <Compile Include="Overlays\Settings\Sections\GeneralSection.cs" />
+    <Compile Include="Overlays\Settings\Sections\General\LanguageSettings.cs" />
+    <Compile Include="Overlays\Settings\Sections\General\LoginSettings.cs" />
+    <Compile Include="Overlays\Settings\Sections\General\UpdateSettings.cs" />
+    <Compile Include="Overlays\Settings\Sections\GraphicsSection.cs" />
+    <Compile Include="Overlays\Settings\Sections\Graphics\DetailSettings.cs" />
+    <Compile Include="Overlays\Settings\Sections\Graphics\LayoutSettings.cs" />
+    <Compile Include="Overlays\Settings\Sections\Graphics\MainMenuSettings.cs" />
+    <Compile Include="Overlays\Settings\Sections\Graphics\RendererSettings.cs" />
+    <Compile Include="Overlays\Settings\Sections\InputSection.cs" />
+    <Compile Include="Overlays\Settings\Sections\Input\KeyboardSettings.cs" />
+    <Compile Include="Overlays\Settings\Sections\Input\MouseSettings.cs" />
+    <Compile Include="Overlays\Settings\Sections\MaintenanceSection.cs" />
+    <Compile Include="Overlays\Settings\Sections\Maintenance\GeneralSettings.cs" />
+    <Compile Include="Overlays\Settings\Sections\OnlineSection.cs" />
+    <Compile Include="Overlays\Settings\Sections\SkinSection.cs" />
+    <Compile Include="Overlays\Settings\SettingsCheckbox.cs" />
+    <Compile Include="Overlays\Settings\SettingsDropdown.cs" />
+    <Compile Include="Overlays\Settings\SettingsEnumDropdown.cs" />
+    <Compile Include="Overlays\Settings\SettingsFooter.cs" />
+    <Compile Include="Overlays\Settings\SettingsHeader.cs" />
+    <Compile Include="Overlays\Settings\SettingsItem.cs" />
+    <Compile Include="Overlays\Settings\SettingsLabel.cs" />
+    <Compile Include="Overlays\Settings\SettingsSection.cs" />
+    <Compile Include="Overlays\Settings\SettingsSlider.cs" />
+    <Compile Include="Overlays\Settings\SettingsSubsection.cs" />
+    <Compile Include="Overlays\Settings\SettingsTextBox.cs" />
+    <Compile Include="Overlays\Settings\Sidebar.cs" />
+    <Compile Include="Overlays\Settings\SidebarButton.cs" />
+    <Compile Include="Overlays\SocialOverlay.cs" />
+    <Compile Include="Overlays\Social\FilterControl.cs" />
+    <Compile Include="Overlays\Social\Header.cs" />
+    <Compile Include="Overlays\Toolbar\Toolbar.cs" />
+    <Compile Include="Overlays\Toolbar\ToolbarButton.cs" />
+    <Compile Include="Overlays\Toolbar\ToolbarChatButton.cs" />
+    <Compile Include="Overlays\Toolbar\ToolbarDirectButton.cs" />
+    <Compile Include="Overlays\Toolbar\ToolbarHomeButton.cs" />
+    <Compile Include="Overlays\Toolbar\ToolbarModeButton.cs" />
+    <Compile Include="Overlays\Toolbar\ToolbarModeSelector.cs" />
+    <Compile Include="Overlays\Toolbar\ToolbarMusicButton.cs" />
+    <Compile Include="Overlays\Toolbar\ToolbarNotificationButton.cs" />
+    <Compile Include="Overlays\Toolbar\ToolbarOverlayToggleButton.cs" />
+    <Compile Include="Overlays\Toolbar\ToolbarSettingsButton.cs" />
+    <Compile Include="Overlays\Toolbar\ToolbarSocialButton.cs" />
+    <Compile Include="Overlays\Toolbar\ToolbarUserArea.cs" />
+    <Compile Include="Overlays\Toolbar\ToolbarUserButton.cs" />
+    <Compile Include="Overlays\UserProfileOverlay.cs" />
+    <Compile Include="Overlays\WaveOverlayContainer.cs" />
+    <Compile Include="Properties\AssemblyInfo.cs" />
+    <Compile Include="Rulesets\Edit\Tools\HitObjectCompositionTool.cs" />
+    <Compile Include="Rulesets\Edit\Tools\ICompositionTool.cs" />
+    <Compile Include="Rulesets\Edit\HitObjectComposer.cs" />
+    <Compile Include="Rulesets\Edit\ToolboxGroup.cs" />
+    <Compile Include="Rulesets\Judgements\DrawableJudgement.cs" />
+    <Compile Include="Rulesets\Judgements\Judgement.cs" />
+    <Compile Include="Rulesets\Mods\IApplicableToClock.cs" />
+    <Compile Include="Rulesets\Mods\IApplicableToDifficulty.cs" />
+    <Compile Include="Rulesets\Mods\IApplicableToHitObject.cs" />
+    <Compile Include="Rulesets\Mods\IApplicableToRulesetContainer.cs" />
+    <Compile Include="Rulesets\Mods\Mod.cs" />
+    <Compile Include="Rulesets\Mods\ModAutoplay.cs" />
+    <Compile Include="Rulesets\Mods\ModCinema.cs" />
+    <Compile Include="Rulesets\Mods\ModDaycore.cs" />
+    <Compile Include="Rulesets\Mods\ModDoubleTime.cs" />
+    <Compile Include="Rulesets\Mods\ModEasy.cs" />
+    <Compile Include="Rulesets\Mods\ModFlashlight.cs" />
+    <Compile Include="Rulesets\Mods\ModHalfTime.cs" />
+    <Compile Include="Rulesets\Mods\ModHardRock.cs" />
+    <Compile Include="Rulesets\Mods\ModHidden.cs" />
+    <Compile Include="Rulesets\Mods\ModNightcore.cs" />
+    <Compile Include="Rulesets\Mods\ModNoFail.cs" />
+    <Compile Include="Rulesets\Mods\ModPerfect.cs" />
+    <Compile Include="Rulesets\Mods\ModRelax.cs" />
+    <Compile Include="Rulesets\Mods\ModSuddenDeath.cs" />
+    <Compile Include="Rulesets\Mods\ModType.cs" />
+    <Compile Include="Rulesets\Mods\MultiMod.cs" />
+    <Compile Include="Rulesets\Objects\BezierApproximator.cs" />
+    <Compile Include="Rulesets\Objects\CircularArcApproximator.cs" />
+    <Compile Include="Rulesets\Objects\Drawables\ArmedState.cs" />
+    <Compile Include="Rulesets\Objects\Drawables\DrawableHitObject.cs" />
+    <Compile Include="Rulesets\Objects\Drawables\DrawableScrollingHitObject.cs" />
+    <Compile Include="Rulesets\Objects\Drawables\HitResult.cs" />
+    <Compile Include="Rulesets\Objects\Drawables\IDrawableHitObjectWithProxiedApproach.cs" />
+    <Compile Include="Rulesets\Objects\Drawables\IScrollingHitObject.cs" />
+    <Compile Include="Rulesets\Objects\HitObject.cs" />
+    <Compile Include="Rulesets\Objects\HitObjectParser.cs" />
+    <Compile Include="Rulesets\Objects\Legacy\Catch\ConvertHit.cs" />
+    <Compile Include="Rulesets\Objects\Legacy\Catch\ConvertHitObjectParser.cs" />
+    <Compile Include="Rulesets\Objects\Legacy\Catch\ConvertSlider.cs" />
+    <Compile Include="Rulesets\Objects\Legacy\Catch\ConvertSpinner.cs" />
+    <Compile Include="Rulesets\Objects\Legacy\ConvertHitObjectParser.cs" />
+    <Compile Include="Rulesets\Objects\Legacy\ConvertHitObjectType.cs" />
+    <Compile Include="Rulesets\Objects\Legacy\ConvertSlider.cs" />
+    <Compile Include="Rulesets\Objects\Legacy\Mania\ConvertHit.cs" />
+    <Compile Include="Rulesets\Objects\Legacy\Mania\ConvertHitObjectParser.cs" />
+    <Compile Include="Rulesets\Objects\Legacy\Mania\ConvertHold.cs" />
+    <Compile Include="Rulesets\Objects\Legacy\Mania\ConvertSlider.cs" />
+    <Compile Include="Rulesets\Objects\Legacy\Mania\ConvertSpinner.cs" />
+    <Compile Include="Rulesets\Objects\Legacy\Osu\ConvertHit.cs" />
+    <Compile Include="Rulesets\Objects\Legacy\Osu\ConvertHitObjectParser.cs" />
+    <Compile Include="Rulesets\Objects\Legacy\Osu\ConvertSlider.cs" />
+    <Compile Include="Rulesets\Objects\Legacy\Osu\ConvertSpinner.cs" />
+    <Compile Include="Rulesets\Objects\Legacy\Taiko\ConvertHit.cs" />
+    <Compile Include="Rulesets\Objects\Legacy\Taiko\ConvertHitObjectParser.cs" />
+    <Compile Include="Rulesets\Objects\Legacy\Taiko\ConvertSlider.cs" />
+    <Compile Include="Rulesets\Objects\Legacy\Taiko\ConvertSpinner.cs" />
+    <Compile Include="Rulesets\Objects\SliderCurve.cs" />
+    <Compile Include="Rulesets\Objects\Types\CurveType.cs" />
+    <Compile Include="Rulesets\Objects\Types\IHasCombo.cs" />
+    <Compile Include="Rulesets\Objects\Types\IHasCurve.cs" />
+    <Compile Include="Rulesets\Objects\Types\IHasDistance.cs" />
+    <Compile Include="Rulesets\Objects\Types\IHasEndTime.cs" />
+    <Compile Include="Rulesets\Objects\Types\IHasHold.cs" />
+    <Compile Include="Rulesets\Objects\Types\IHasPosition.cs" />
+    <Compile Include="Rulesets\Objects\Types\IHasRepeats.cs" />
+    <Compile Include="Rulesets\Objects\Types\IHasXPosition.cs" />
+    <Compile Include="Rulesets\Objects\Types\IHasYPosition.cs" />
+    <Compile Include="Rulesets\Replays\AutoGenerator.cs" />
+    <Compile Include="Rulesets\Replays\FramedReplayInputHandler.cs" />
+    <Compile Include="Rulesets\Replays\IAutoGenerator.cs" />
+    <Compile Include="Rulesets\Replays\Replay.cs" />
+    <Compile Include="Rulesets\Replays\ReplayButtonState.cs" />
+    <Compile Include="Rulesets\Replays\ReplayFrame.cs" />
+    <Compile Include="Rulesets\Ruleset.cs" />
+    <Compile Include="Rulesets\RulesetInfo.cs" />
+    <Compile Include="Rulesets\RulesetStore.cs" />
+    <Compile Include="Rulesets\Scoring\PerformanceCalculator.cs" />
+    <Compile Include="Rulesets\Scoring\Score.cs" />
+    <Compile Include="Rulesets\Scoring\ScoreProcessor.cs" />
+    <Compile Include="Rulesets\Scoring\ScoreRank.cs" />
+    <Compile Include="Rulesets\Scoring\ScoreStore.cs" />
+    <Compile Include="Rulesets\Timing\LinearScrollingContainer.cs" />
+    <Compile Include="Rulesets\Timing\MultiplierControlPoint.cs" />
+    <Compile Include="Rulesets\Timing\ScrollingContainer.cs" />
+    <Compile Include="Rulesets\Timing\SpeedAdjustmentContainer.cs" />
+    <Compile Include="Rulesets\UI\ModIcon.cs" />
+    <Compile Include="Rulesets\UI\Playfield.cs" />
+    <Compile Include="Rulesets\UI\RulesetContainer.cs" />
+    <Compile Include="Rulesets\UI\RulesetInputManager.cs" />
+    <Compile Include="Rulesets\UI\ScrollingPlayfield.cs" />
+    <Compile Include="Rulesets\UI\ScrollingRulesetContainer.cs" />
+    <Compile Include="Screens\BackgroundScreen.cs" />
+    <Compile Include="Screens\Backgrounds\BackgroundScreenBeatmap.cs" />
+    <Compile Include="Screens\Backgrounds\BackgroundScreenCustom.cs" />
+    <Compile Include="Screens\Backgrounds\BackgroundScreenDefault.cs" />
+    <Compile Include="Screens\Backgrounds\BackgroundScreenEmpty.cs" />
+    <Compile Include="Screens\Charts\ChartInfo.cs" />
+    <Compile Include="Screens\Charts\ChartListing.cs" />
+    <Compile Include="Screens\Direct\OnlineListing.cs" />
+    <Compile Include="Screens\Edit\Editor.cs" />
+    <Compile Include="Screens\Edit\Components\Timelines\Summary\Parts\BreakPart.cs" />
+    <Compile Include="Screens\Edit\Components\Timelines\Summary\Parts\BookmarkPart.cs" />
+    <Compile Include="Screens\Edit\Components\Timelines\Summary\Parts\ControlPointPart.cs" />
+    <Compile Include="Screens\Edit\Components\Timelines\Summary\Parts\MarkerPart.cs" />
+    <Compile Include="Screens\Edit\Components\Timelines\Summary\Parts\TimelinePart.cs" />
+    <Compile Include="Screens\Edit\Components\Timelines\Summary\Visualisations\DurationVisualisation.cs" />
+    <Compile Include="Screens\Edit\Components\Timelines\Summary\Visualisations\PointVisualisation.cs" />
+    <Compile Include="Screens\Edit\Components\Timelines\Summary\SummaryTimeline.cs" />
+    <Compile Include="Screens\Edit\Screens\EditorScreenMode.cs" />
+    <Compile Include="Screens\Edit\Menus\EditorMenuBar.cs" />
+    <Compile Include="Screens\Edit\Menus\EditorMenuItem.cs" />
+    <Compile Include="Screens\Edit\Menus\EditorMenuItemSpacer.cs" />
+    <Compile Include="Screens\Edit\Menus\ScreenSelectionTabControl.cs" />
+    <Compile Include="Screens\Edit\Screens\Design\Design.cs" />
+    <Compile Include="Screens\Edit\Screens\EditorScreen.cs" />
+    <Compile Include="Screens\Edit\Screens\Compose\Compose.cs" />
+    <Compile Include="Screens\Edit\Screens\Compose\Timeline\ScrollableTimeline.cs" />
+    <Compile Include="Screens\Edit\Screens\Compose\Timeline\ScrollingTimelineContainer.cs" />
+    <Compile Include="Screens\Loader.cs" />
+    <Compile Include="Screens\Menu\Button.cs" />
+    <Compile Include="Screens\Menu\ButtonSystem.cs" />
+    <Compile Include="Screens\Menu\Disclaimer.cs" />
+    <Compile Include="Screens\Menu\FlowContainerWithOrigin.cs" />
+    <Compile Include="Screens\Menu\Intro.cs" />
+    <Compile Include="Screens\Menu\IntroSequence.cs" />
+    <Compile Include="Screens\Menu\LogoVisualisation.cs" />
+    <Compile Include="Screens\Menu\MainMenu.cs" />
+    <Compile Include="Screens\Menu\MenuSideFlashes.cs" />
+    <Compile Include="Screens\Menu\OsuLogo.cs" />
+    <Compile Include="Screens\Multiplayer\DrawableGameType.cs" />
+    <Compile Include="Screens\Multiplayer\DrawableRoom.cs" />
+    <Compile Include="Screens\Multiplayer\Lobby.cs" />
+    <Compile Include="Screens\Multiplayer\Match.cs" />
+    <Compile Include="Screens\Multiplayer\MatchCreate.cs" />
+    <Compile Include="Screens\Multiplayer\ModeTypeInfo.cs" />
+    <Compile Include="Screens\Multiplayer\ParticipantInfo.cs" />
+    <Compile Include="Screens\Multiplayer\RoomInspector.cs" />
+    <Compile Include="Screens\OsuScreen.cs" />
+    <Compile Include="Screens\Play\FailOverlay.cs" />
+    <Compile Include="Screens\Play\HotkeyRetryOverlay.cs" />
+    <Compile Include="Screens\Play\HUDOverlay.cs" />
+    <Compile Include="Screens\Play\HUD\ComboCounter.cs" />
+    <Compile Include="Screens\Play\HUD\ComboResultCounter.cs" />
+    <Compile Include="Screens\Play\HUD\HealthDisplay.cs" />
+    <Compile Include="Screens\Play\HUD\ModDisplay.cs" />
+    <Compile Include="Screens\Play\HUD\StandardComboCounter.cs" />
+    <Compile Include="Screens\Play\HUD\StandardHealthDisplay.cs" />
+    <Compile Include="Screens\Play\KeyCounter.cs" />
+    <Compile Include="Screens\Play\KeyCounterAction.cs" />
+    <Compile Include="Screens\Play\KeyCounterCollection.cs" />
+    <Compile Include="Screens\Play\KeyCounterKeyboard.cs" />
+    <Compile Include="Screens\Play\KeyCounterMouse.cs" />
+    <Compile Include="Screens\Play\GameplayMenuOverlay.cs" />
+    <Compile Include="Screens\Play\PauseContainer.cs" />
+    <Compile Include="Screens\Play\Player.cs" />
+    <Compile Include="Screens\Play\PlayerLoader.cs" />
+    <Compile Include="Screens\Play\ReplayPlayer.cs" />
+    <Compile Include="Screens\Play\HUD\ReplaySettingsOverlay.cs" />
+    <Compile Include="Screens\Play\ReplaySettings\CollectionSettings.cs" />
+    <Compile Include="Screens\Play\ReplaySettings\DiscussionSettings.cs" />
+    <Compile Include="Screens\Play\ReplaySettings\PlaybackSettings.cs" />
+    <Compile Include="Screens\Play\ReplaySettings\ReplayCheckbox.cs" />
+    <Compile Include="Screens\Play\ReplaySettings\ReplayGroup.cs" />
+    <Compile Include="Screens\Play\ReplaySettings\ReplaySliderBar.cs" />
+    <Compile Include="Screens\Play\SkipButton.cs" />
+    <Compile Include="Screens\Play\SongProgress.cs" />
+    <Compile Include="Screens\Play\SongProgressBar.cs" />
+    <Compile Include="Screens\Play\SongProgressGraph.cs" />
+    <Compile Include="Screens\Play\SongProgressInfo.cs" />
+    <Compile Include="Screens\Play\SquareGraph.cs" />
+    <Compile Include="Screens\Ranking\AspectContainer.cs" />
+    <Compile Include="Screens\Ranking\ResultMode.cs" />
+    <Compile Include="Screens\Ranking\ResultModeButton.cs" />
+    <Compile Include="Screens\Ranking\ResultModeTabControl.cs" />
+    <Compile Include="Screens\Ranking\Results.cs" />
+    <Compile Include="Screens\Ranking\ResultsPage.cs" />
+    <Compile Include="Screens\Ranking\ResultsPageRanking.cs" />
+    <Compile Include="Screens\Ranking\ResultsPageScore.cs" />
+    <Compile Include="Screens\ScreenWhiteBox.cs" />
+    <Compile Include="Screens\Select\BeatmapCarousel.cs" />
+    <Compile Include="Screens\Select\BeatmapDeleteDialog.cs" />
+    <Compile Include="Screens\Select\BeatmapDetailArea.cs" />
+    <Compile Include="Screens\Select\BeatmapDetailAreaTabControl.cs" />
+    <Compile Include="Screens\Select\BeatmapDetails.cs" />
+    <Compile Include="Screens\Select\BeatmapInfoWedge.cs" />
+    <Compile Include="Screens\Select\Carousel\CarouselBeatmap.cs" />
+    <Compile Include="Screens\Select\Carousel\CarouselBeatmapSet.cs" />
+    <Compile Include="Screens\Select\Carousel\CarouselGroup.cs" />
+    <Compile Include="Screens\Select\Carousel\CarouselGroupEagerSelect.cs" />
+    <Compile Include="Screens\Select\Carousel\CarouselItem.cs" />
+    <Compile Include="Screens\Select\Carousel\DrawableCarouselBeatmap.cs" />
+    <Compile Include="Screens\Select\Carousel\DrawableCarouselBeatmapSet.cs" />
+    <Compile Include="Screens\Select\Carousel\DrawableCarouselItem.cs" />
+    <Compile Include="Screens\Select\Details\AdvancedStats.cs" />
+    <Compile Include="Screens\Select\Details\FailRetryGraph.cs" />
+    <Compile Include="Screens\Select\Details\UserRatings.cs" />
+    <Compile Include="Screens\Select\EditSongSelect.cs" />
+    <Compile Include="Screens\Select\FilterControl.cs" />
+    <Compile Include="Screens\Select\FilterCriteria.cs" />
+    <Compile Include="Screens\Select\Filter\GroupMode.cs" />
+    <Compile Include="Screens\Select\Filter\SortMode.cs" />
+    <Compile Include="Screens\Select\Footer.cs" />
+    <Compile Include="Screens\Select\FooterButton.cs" />
+    <Compile Include="Screens\Select\Leaderboards\DrawableRank.cs" />
+    <Compile Include="Screens\Select\Leaderboards\Leaderboard.cs" />
+    <Compile Include="Screens\Select\Leaderboards\LeaderboardScore.cs" />
+    <Compile Include="Screens\Select\Leaderboards\MessagePlaceholder.cs" />
+    <Compile Include="Screens\Select\Leaderboards\Placeholder.cs" />
+    <Compile Include="Screens\Select\Leaderboards\RetrievalFailurePlaceholder.cs" />
+    <Compile Include="Screens\Select\MatchSongSelect.cs" />
+    <Compile Include="Screens\Select\Options\BeatmapOptionsButton.cs" />
+    <Compile Include="Screens\Select\Options\BeatmapOptionsOverlay.cs" />
+    <Compile Include="Screens\Select\PlaySongSelect.cs" />
+    <Compile Include="Screens\Select\SongSelect.cs" />
+    <Compile Include="Screens\Select\WedgeBackground.cs" />
+    <Compile Include="Screens\Tournament\Components\DrawingsConfigManager.cs" />
+    <Compile Include="Screens\Tournament\Components\VisualiserContainer.cs" />
+    <Compile Include="Screens\Tournament\Drawings.cs" />
+    <Compile Include="Screens\Tournament\Group.cs" />
+    <Compile Include="Screens\Tournament\GroupContainer.cs" />
+    <Compile Include="Screens\Tournament\ScrollingTeamContainer.cs" />
+    <Compile Include="Screens\Tournament\Teams\DrawingsTeam.cs" />
+    <Compile Include="Screens\Tournament\Teams\ITeamList.cs" />
+    <Compile Include="Screens\Tournament\Teams\StorageBackedTeamList.cs" />
+    <Compile Include="Storyboards\CommandLoop.cs" />
+    <Compile Include="Storyboards\CommandTimeline.cs" />
+    <Compile Include="Storyboards\CommandTimelineGroup.cs" />
+    <Compile Include="Storyboards\CommandTrigger.cs" />
+    <Compile Include="Storyboards\Drawables\DrawablesExtensions.cs" />
+    <Compile Include="Storyboards\Drawables\DrawableStoryboard.cs" />
+    <Compile Include="Storyboards\Drawables\DrawableStoryboardAnimation.cs" />
+    <Compile Include="Storyboards\Drawables\DrawableStoryboardLayer.cs" />
+    <Compile Include="Storyboards\Drawables\DrawableStoryboardSprite.cs" />
+    <Compile Include="Storyboards\Drawables\IFlippable.cs" />
+    <Compile Include="Storyboards\IStoryboardElement.cs" />
+    <Compile Include="Storyboards\Storyboard.cs" />
+    <Compile Include="Storyboards\StoryboardAnimation.cs" />
+    <Compile Include="Storyboards\StoryboardLayer.cs" />
+    <Compile Include="Storyboards\StoryboardSample.cs" />
+    <Compile Include="Storyboards\StoryboardSprite.cs" />
+    <Compile Include="Tests\Beatmaps\TestWorkingBeatmap.cs" />
+    <Compile Include="Tests\Platform\TestStorage.cs" />
+    <Compile Include="Tests\Visual\OsuTestCase.cs" />
+    <Compile Include="Tests\Visual\TestCasePerformancePoints.cs" />
+    <Compile Include="Tests\Visual\ScreenTestCase.cs" />
+    <Compile Include="Tests\Visual\TestCasePlayer.cs" />
+    <Compile Include="Users\Avatar.cs" />
+    <Compile Include="Users\Country.cs" />
+    <Compile Include="Users\Medal.cs" />
+    <Compile Include="Users\Team.cs" />
+    <Compile Include="Users\UpdateableAvatar.cs" />
+    <Compile Include="Users\User.cs" />
+    <Compile Include="Users\UserCoverBackground.cs" />
+    <Compile Include="Users\UserPanel.cs" />
+    <Compile Include="Users\UserStatistics.cs" />
+    <Compile Include="Users\UserStatus.cs" />
+    <Compile Include="Overlays\BeatmapSetOverlay.cs" />
+    <Compile Include="Overlays\BeatmapSet\Info.cs" />
+    <Compile Include="Overlays\BeatmapSet\Header.cs" />
+    <Compile Include="Overlays\BeatmapSet\AuthorInfo.cs" />
+    <Compile Include="Overlays\BeatmapSet\BeatmapPicker.cs" />
+    <Compile Include="Overlays\BeatmapSet\HeaderButton.cs" />
+    <Compile Include="Overlays\BeatmapSet\Details.cs" />
+    <Compile Include="Overlays\BeatmapSet\FavouriteButton.cs" />
+    <Compile Include="Overlays\BeatmapSet\DownloadButton.cs" />
+    <Compile Include="Overlays\BeatmapSet\BasicStats.cs" />
+    <Compile Include="Overlays\BeatmapSet\SuccessRate.cs" />
+    <Compile Include="Overlays\BeatmapSet\PreviewButton.cs" />
+  </ItemGroup>
+  <ItemGroup>
+    <Service Include="{82A7F48D-3B50-4B1E-B82E-3ADA8210C358}" />
+  </ItemGroup>
+  <Import Project="$(MSBuildBinPath)\Microsoft.CSharp.targets" />
+  <!-- To modify your build process, add your task inside one of the targets below and uncomment it.
+       Other similar extension points exist, see Microsoft.Common.targets.
+  <Target Name="BeforeBuild">
+  </Target>
+  <Target Name="AfterBuild">
+  </Target>
+  -->
+  <ProjectExtensions>
+    <VisualStudio>
+    </VisualStudio>
+  </ProjectExtensions>
+  <PropertyGroup>
+    <PreBuildEvent>
+    </PreBuildEvent>
+  </PropertyGroup>
+  <PropertyGroup>
+    <PostBuildEvent>
+    </PostBuildEvent>
+  </PropertyGroup>
+  <Import Project="$(SolutionDir)\packages\SQLitePCLRaw.lib.e_sqlite3.osx.1.1.8\build\net35\SQLitePCLRaw.lib.e_sqlite3.osx.targets" Condition="Exists('$(SolutionDir)\packages\SQLitePCLRaw.lib.e_sqlite3.osx.1.1.8\build\net35\SQLitePCLRaw.lib.e_sqlite3.osx.targets')" />
+  <Import Project="$(SolutionDir)\packages\SQLitePCLRaw.lib.e_sqlite3.linux.1.1.8\build\net35\SQLitePCLRaw.lib.e_sqlite3.linux.targets" Condition="Exists('$(SolutionDir)\packages\SQLitePCLRaw.lib.e_sqlite3.linux.1.1.8\build\net35\SQLitePCLRaw.lib.e_sqlite3.linux.targets')" />
+  <Import Project="$(SolutionDir)\packages\SQLitePCLRaw.lib.e_sqlite3.v110_xp.1.1.8\build\net35\SQLitePCLRaw.lib.e_sqlite3.v110_xp.targets" Condition="Exists('$(SolutionDir)\packages\SQLitePCLRaw.lib.e_sqlite3.v110_xp.1.1.8\build\net35\SQLitePCLRaw.lib.e_sqlite3.v110_xp.targets')" />
 </Project>