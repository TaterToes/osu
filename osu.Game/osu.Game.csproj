﻿<Project Sdk="Microsoft.NET.Sdk">
  <PropertyGroup Label="Project">
    <TargetFramework>net8.0</TargetFramework>
    <OutputType>Library</OutputType>
    <AllowUnsafeBlocks>true</AllowUnsafeBlocks>
  </PropertyGroup>
  <PropertyGroup Label="Nuget">
    <Title>osu!</Title>
    <PackageId>ppy.osu.Game</PackageId>
    <Version>0.0.0</Version>
    <PackageIcon>icon.png</PackageIcon>
    <IsPackable>true</IsPackable>
  </PropertyGroup>
  <ItemGroup Label="Icon">
    <None Include="..\assets\lazer-nuget.png">
      <Pack>True</Pack>
      <PackagePath>icon.png</PackagePath>
    </None>
  </ItemGroup>
  <ItemGroup Label="Package References">
    <PackageReference Include="AutoMapper" Version="13.0.1" />
    <PackageReference Include="DiffPlex" Version="1.7.2" />
    <PackageReference Include="HtmlAgilityPack" Version="1.11.72" />
    <PackageReference Include="Humanizer" Version="2.14.1" />
    <PackageReference Include="MessagePack" Version="3.1.1" />
    <PackageReference Include="Microsoft.AspNetCore.SignalR.Client" Version="9.0.0" />
    <PackageReference Include="Microsoft.AspNetCore.SignalR.Protocols.MessagePack" Version="9.0.0" />
    <PackageReference Include="Microsoft.AspNetCore.SignalR.Protocols.NewtonsoftJson" Version="9.0.0" />
    <PackageReference Include="Microsoft.Data.Sqlite.Core" Version="9.0.0" />
    <PackageReference Include="Microsoft.Extensions.Configuration.Abstractions" Version="9.0.0" />
    <PackageReference Include="Microsoft.Toolkit.HighPerformance" Version="7.1.2" />
    <PackageReference Include="Newtonsoft.Json" Version="13.0.3" />
    <PackageReference Include="ppy.LocalisationAnalyser" Version="2024.802.0">
      <PrivateAssets>all</PrivateAssets>
      <IncludeAssets>runtime; build; native; contentfiles; analyzers; buildtransitive</IncludeAssets>
    </PackageReference>
    <PackageReference Include="Realm" Version="20.1.0" />
<<<<<<< HEAD
    <PackageReference Include="ppy.osu.Framework" Version="2025.117.0" />
    <PackageReference Include="ppy.osu.Game.Resources" Version="2025.129.0" />
=======
    <PackageReference Include="ppy.osu.Framework" Version="2025.129.1" />
    <PackageReference Include="ppy.osu.Game.Resources" Version="2024.1224.0" />
>>>>>>> 48b1c739
    <PackageReference Include="Sentry" Version="5.0.0" />
    <!-- Held back due to 0.34.0 failing AOT compilation on ZstdSharp.dll dependency. -->
    <PackageReference Include="SharpCompress" Version="0.38.0" />
    <PackageReference Include="NUnit" Version="3.14.0" />
    <PackageReference Include="SQLitePCLRaw.bundle_e_sqlite3" Version="2.1.10" />
    <PackageReference Include="System.ComponentModel.Annotations" Version="5.0.0" />
    <PackageReference Include="TagLibSharp" Version="2.3.0" />

    <!-- Required since Veldrid references a library that depends on Microsoft.DotNet.PlatformAbstractions (2.0.3), which doesn't play nice with Realm. -->
    <PackageReference Include="System.IO.FileSystem.Primitives" Version="4.3.0" />
    <PackageReference Include="System.Runtime.InteropServices" Version="4.3.0" />
    <PackageReference Include="System.Runtime.Handles" Version="4.3.0" />
  </ItemGroup>
</Project><|MERGE_RESOLUTION|>--- conflicted
+++ resolved
@@ -35,13 +35,8 @@
       <IncludeAssets>runtime; build; native; contentfiles; analyzers; buildtransitive</IncludeAssets>
     </PackageReference>
     <PackageReference Include="Realm" Version="20.1.0" />
-<<<<<<< HEAD
-    <PackageReference Include="ppy.osu.Framework" Version="2025.117.0" />
+    <PackageReference Include="ppy.osu.Framework" Version="2025.129.1" />
     <PackageReference Include="ppy.osu.Game.Resources" Version="2025.129.0" />
-=======
-    <PackageReference Include="ppy.osu.Framework" Version="2025.129.1" />
-    <PackageReference Include="ppy.osu.Game.Resources" Version="2024.1224.0" />
->>>>>>> 48b1c739
     <PackageReference Include="Sentry" Version="5.0.0" />
     <!-- Held back due to 0.34.0 failing AOT compilation on ZstdSharp.dll dependency. -->
     <PackageReference Include="SharpCompress" Version="0.38.0" />
