﻿<Project Sdk="Microsoft.NET.Sdk">
  <PropertyGroup Label="Project">
    <TargetFramework>net6.0</TargetFramework>
    <OutputType>Library</OutputType>
    <AllowUnsafeBlocks>true</AllowUnsafeBlocks>
    <LangVersion>10</LangVersion>
  </PropertyGroup>
  <PropertyGroup Label="Nuget">
    <Title>osu!</Title>
    <PackageId>ppy.osu.Game</PackageId>
    <Version>0.0.0</Version>
    <PackageIcon>icon.png</PackageIcon>
    <IsPackable>true</IsPackable>
  </PropertyGroup>
  <ItemGroup Label="Icon">
    <None Include="..\assets\lazer-nuget.png">
      <Pack>True</Pack>
      <PackagePath>icon.png</PackagePath>
    </None>
  </ItemGroup>
  <ItemGroup Label="Package References">
    <PackageReference Include="AutoMapper" Version="12.0.1" />
    <PackageReference Include="DiffPlex" Version="1.7.1" />
    <PackageReference Include="HtmlAgilityPack" Version="1.11.54" />
    <PackageReference Include="Humanizer" Version="2.14.1" />
    <PackageReference Include="MessagePack" Version="2.5.129" />
    <PackageReference Include="Microsoft.AspNetCore.SignalR.Client" Version="7.0.12" />
    <PackageReference Include="Microsoft.AspNetCore.SignalR.Protocols.MessagePack" Version="7.0.12" />
    <PackageReference Include="Microsoft.AspNetCore.SignalR.Protocols.NewtonsoftJson" Version="7.0.12" />
    <PackageReference Include="Microsoft.Data.Sqlite.Core" Version="7.0.12" />
    <PackageReference Include="Microsoft.Extensions.Configuration.Abstractions" Version="7.0.0" />
    <PackageReference Include="Microsoft.Toolkit.HighPerformance" Version="7.1.2" />
    <PackageReference Include="Newtonsoft.Json" Version="13.0.3" />
    <PackageReference Include="ppy.LocalisationAnalyser" Version="2023.712.0">
      <PrivateAssets>all</PrivateAssets>
      <IncludeAssets>runtime; build; native; contentfiles; analyzers; buildtransitive</IncludeAssets>
    </PackageReference>
    <PackageReference Include="Realm" Version="11.5.0" />
    <PackageReference Include="ppy.osu.Framework" Version="2023.1030.0" />
<<<<<<< HEAD
    <PackageReference Include="ppy.osu.Game.Resources" Version="2023.1030.0" />
=======
    <PackageReference Include="ppy.osu.Game.Resources" Version="2023.1109.0" />
>>>>>>> 8d47c643
    <PackageReference Include="Sentry" Version="3.40.0" />
    <!-- Held back due to 0.34.0 failing AOT compilation on ZstdSharp.dll dependency. -->
    <PackageReference Include="SharpCompress" Version="0.33.0" />
    <PackageReference Include="NUnit" Version="3.13.3" />
    <PackageReference Include="SQLitePCLRaw.bundle_e_sqlite3" Version="2.1.6" />
    <PackageReference Include="System.ComponentModel.Annotations" Version="5.0.0" />
    <PackageReference Include="TagLibSharp" Version="2.3.0" />

    <!-- Required since Veldrid references a library that depends on Microsoft.DotNet.PlatformAbstractions (2.0.3), which doesn't play nice with Realm. -->
    <PackageReference Include="System.IO.FileSystem.Primitives" Version="4.3.0" />
    <PackageReference Include="System.Runtime.InteropServices" Version="4.3.0" />
    <PackageReference Include="System.Runtime.Handles" Version="4.3.0" />
  </ItemGroup>
</Project><|MERGE_RESOLUTION|>--- conflicted
+++ resolved
@@ -37,11 +37,7 @@
     </PackageReference>
     <PackageReference Include="Realm" Version="11.5.0" />
     <PackageReference Include="ppy.osu.Framework" Version="2023.1030.0" />
-<<<<<<< HEAD
-    <PackageReference Include="ppy.osu.Game.Resources" Version="2023.1030.0" />
-=======
     <PackageReference Include="ppy.osu.Game.Resources" Version="2023.1109.0" />
->>>>>>> 8d47c643
     <PackageReference Include="Sentry" Version="3.40.0" />
     <!-- Held back due to 0.34.0 failing AOT compilation on ZstdSharp.dll dependency. -->
     <PackageReference Include="SharpCompress" Version="0.33.0" />
