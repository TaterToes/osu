--- conflicted
+++ resolved
@@ -84,12 +84,9 @@
             Set(OsuSetting.Version, string.Empty);
 
             Set(OsuSetting.ScreenshotFormat, ScreenshotFormat.Jpg);
-<<<<<<< HEAD
+            Set(OsuSetting.ScreenshotCaptureMenuCursor, false);
 
             Set(OsuSetting.SelectScrollRightClick, false);
-=======
-            Set(OsuSetting.ScreenshotCaptureMenuCursor, false);
->>>>>>> 69a91c61
         }
 
         public OsuConfigManager(Storage storage) : base(storage)
@@ -135,10 +132,7 @@
         SpeedChangeVisualisation,
         Skin,
         ScreenshotFormat,
-<<<<<<< HEAD
+        ScreenshotCaptureMenuCursor,
         SelectScrollRightClick
-=======
-        ScreenshotCaptureMenuCursor
->>>>>>> 69a91c61
     }
 }