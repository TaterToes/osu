--- conflicted
+++ resolved
@@ -148,11 +148,7 @@
         protected override void LoadComplete()
         {
             base.LoadComplete();
-<<<<<<< HEAD
-            CurrentNumber.BindValueChanged(current => TooltipText = GetTooltipText(current.NewValue), true);
-=======
             CurrentNumber.BindValueChanged(current => TooltipText = getTooltipText(current.NewValue), true);
->>>>>>> 6264dd26
         }
 
         protected override bool OnHover(HoverEvent e)
@@ -182,11 +178,7 @@
         {
             base.OnUserChange(value);
             playSample(value);
-<<<<<<< HEAD
-            TooltipText = GetTooltipText(value);
-=======
             TooltipText = getTooltipText(value);
->>>>>>> 6264dd26
         }
 
         private void playSample(T value)
@@ -211,11 +203,7 @@
             channel.Play();
         }
 
-<<<<<<< HEAD
-        protected virtual LocalisableString GetTooltipText(T value)
-=======
         private LocalisableString getTooltipText(T value)
->>>>>>> 6264dd26
         {
             if (CurrentNumber.IsInteger)
                 return value.ToInt32(NumberFormatInfo.InvariantInfo).ToString("N0");
