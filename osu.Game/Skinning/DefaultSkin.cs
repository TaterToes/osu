--- conflicted
+++ resolved
@@ -92,8 +92,7 @@
                             return skinnableTargetWrapper;
                     }
 
-<<<<<<< HEAD
-                    return null;
+                    break;
 
                 case HUDSkinComponent hudComponent:
                 {
@@ -112,11 +111,8 @@
                             return new DefaultHealthDisplay();
                     }
 
-                    return null;
+                    break;
                 }
-=======
-                    break;
->>>>>>> 2f025f19
             }
 
             return null;
