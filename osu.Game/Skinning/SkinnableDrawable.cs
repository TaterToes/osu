﻿// Copyright (c) ppy Pty Ltd <contact@ppy.sh>. Licensed under the MIT Licence.
// See the LICENCE file in the repository root for full licence text.

using System;
using osu.Framework.Graphics;
using osuTK;

namespace osu.Game.Skinning
{
    public class SkinnableDrawable : SkinnableDrawable<Drawable>
    {
        public SkinnableDrawable(string name, Func<string, Drawable> defaultImplementation, Func<ISkinSource, bool> allowFallback = null, bool restrictSize = true)
            : base(name, defaultImplementation, allowFallback, restrictSize)
        {
        }
    }

    /// <summary>
    /// A drawable which can be skinned via an <see cref="ISkinSource"/>.
    /// </summary>
    /// <typeparam name="T">The type of drawable.</typeparam>
    public class SkinnableDrawable<T> : SkinReloadableDrawable
        where T : Drawable
    {
        /// <summary>
        /// The displayed component. May or may not be a type-<typeparamref name="T"/> member.
        /// </summary>
        protected Drawable Drawable { get; private set; }

<<<<<<< HEAD
        protected virtual T CreateDefault(string name) => createDefault(name);

        private readonly Func<string, T> createDefault;

=======
>>>>>>> 303fb508
        private readonly string componentName;

        private readonly bool restrictSize;

        /// <summary>
        /// Create a new skinnable drawable.
        /// </summary>
        /// <param name="name">The namespace-complete resource name for this skinnable element.</param>
        /// <param name="defaultImplementation">A function to create the default skin implementation of this element.</param>
        /// <param name="allowFallback">A conditional to decide whether to allow fallback to the default implementation if a skinned element is not present.</param>
        /// <param name="restrictSize">Whether a user-skin drawable should be limited to the size of our parent.</param>
        public SkinnableDrawable(string name, Func<string, T> defaultImplementation, Func<ISkinSource, bool> allowFallback = null, bool restrictSize = true)
            : this(name, allowFallback, restrictSize)
        {
            createDefault = defaultImplementation;
        }

        protected SkinnableDrawable(string name, Func<ISkinSource, bool> allowFallback = null, bool restrictSize = true)
            : base(allowFallback)
        {
            componentName = name;
            this.restrictSize = restrictSize;

            RelativeSizeAxes = Axes.Both;
        }

<<<<<<< HEAD
        protected virtual bool ApplySizeToDefault => false;
=======
        private readonly Func<string, T> createDefault;

        protected virtual T CreateDefault(string name) => createDefault(name);

        /// <summary>
        /// Whether to apply size restrictions (specified via <see cref="restrictSize"/>) to the default implementation.
        /// </summary>
        protected virtual bool ApplySizeRestrictionsToDefault => false;
>>>>>>> 303fb508

        protected override void SkinChanged(ISkinSource skin, bool allowFallback)
        {
            Drawable = skin.GetDrawableComponent(componentName);

            bool isDefault = false;

            if (Drawable == null && allowFallback)
            {
                Drawable = CreateDefault(componentName);
                isDefault = true;
            }

            if (Drawable != null)
            {
<<<<<<< HEAD
                if (restrictSize && (!isDefault || ApplySizeToDefault))
=======
                if (restrictSize && (!isDefault || ApplySizeRestrictionsToDefault))
>>>>>>> 303fb508
                {
                    Drawable.RelativeSizeAxes = Axes.Both;
                    Drawable.Size = Vector2.One;
                    Drawable.Scale = Vector2.One;
                    Drawable.FillMode = FillMode.Fit;
                }

                Drawable.Origin = Anchor.Centre;
                Drawable.Anchor = Anchor.Centre;

                InternalChild = Drawable;
            }
            else
                ClearInternal();
        }
    }
}<|MERGE_RESOLUTION|>--- conflicted
+++ resolved
@@ -27,13 +27,6 @@
         /// </summary>
         protected Drawable Drawable { get; private set; }
 
-<<<<<<< HEAD
-        protected virtual T CreateDefault(string name) => createDefault(name);
-
-        private readonly Func<string, T> createDefault;
-
-=======
->>>>>>> 303fb508
         private readonly string componentName;
 
         private readonly bool restrictSize;
@@ -60,9 +53,6 @@
             RelativeSizeAxes = Axes.Both;
         }
 
-<<<<<<< HEAD
-        protected virtual bool ApplySizeToDefault => false;
-=======
         private readonly Func<string, T> createDefault;
 
         protected virtual T CreateDefault(string name) => createDefault(name);
@@ -71,7 +61,6 @@
         /// Whether to apply size restrictions (specified via <see cref="restrictSize"/>) to the default implementation.
         /// </summary>
         protected virtual bool ApplySizeRestrictionsToDefault => false;
->>>>>>> 303fb508
 
         protected override void SkinChanged(ISkinSource skin, bool allowFallback)
         {
@@ -87,11 +76,7 @@
 
             if (Drawable != null)
             {
-<<<<<<< HEAD
-                if (restrictSize && (!isDefault || ApplySizeToDefault))
-=======
                 if (restrictSize && (!isDefault || ApplySizeRestrictionsToDefault))
->>>>>>> 303fb508
                 {
                     Drawable.RelativeSizeAxes = Axes.Both;
                     Drawable.Size = Vector2.One;
