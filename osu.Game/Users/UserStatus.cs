// Copyright (c) ppy Pty Ltd <contact@ppy.sh>. Licensed under the MIT Licence.
// See the LICENCE file in the repository root for full licence text.

using osuTK.Graphics;
using osu.Game.Graphics;
using osu.Game.Beatmaps;

namespace osu.Game.Users
{
    public abstract class UserStatus
    {
        public abstract string Message { get; }
        public abstract Color4 GetAppropriateColour(OsuColour colours);
    }

    public class UserStatusOnline : UserStatus
    {
        public override string Message => @"Online";
        public override Color4 GetAppropriateColour(OsuColour colours) => colours.BlueDarker;
    }

    public abstract class UserStatusBusy : UserStatusOnline
    {
        public override Color4 GetAppropriateColour(OsuColour colours) => colours.YellowDark;
    }

    public class UserStatusOffline : UserStatus
    {
        public override string Message => @"Offline";
        public override Color4 GetAppropriateColour(OsuColour colours) => colours.Gray7;
    }

<<<<<<< HEAD
    public class UserStatusSpectating : UserStatusOnline
    {
        public override string Message => @"Spectating a game";
    }

    public class UserStatusInLobby : UserStatusOnline
    {
        public override string Message => @"in Multiplayer Lobby";
    }

    public class UserStatusSoloGame : UserStatusBusy
    {
        public UserStatusSoloGame(BeatmapInfo info, Rulesets.RulesetInfo ruleset)
        {
            Beatmap = info;
            Ruleset = ruleset;
        }

        public override string Message => @"Solo Game";

        public BeatmapInfo Beatmap { get; }

        public Rulesets.RulesetInfo Ruleset { get; }
    }

    public class UserStatusEditing : UserStatusBusy
    {
        public UserStatusEditing(BeatmapInfo info)
        {
            Beatmap = info;
        }

        public override string Message => @"Editing a beatmap";

        public override Color4 GetAppropriateColour(OsuColour colours) => colours.GreenDarker;

        public BeatmapInfo Beatmap { get; }
    }

    public class UserStatusChoosingBeatmap : UserStatusOnline
    {
        public override string Message => @"Choosing a beatmap";
    }

    public class UserStatusMultiplayerGame : UserStatusBusy
    {
        public override string Message => @"Multiplaying";
    }

    public class UserStatusModding : UserStatusOnline
    {
        public override string Message => @"Modding a map";
        public override Color4 GetAppropriateColour(OsuColour colours) => colours.PurpleDark;
    }

    public class UserStatusDoNotDisturb : UserStatusBusy
=======
    public class UserStatusDoNotDisturb : UserStatus
>>>>>>> 2d966682
    {
        public override string Message => @"Do not disturb";
        public override Color4 GetAppropriateColour(OsuColour colours) => colours.RedDark;
    }
}<|MERGE_RESOLUTION|>--- conflicted
+++ resolved
@@ -3,7 +3,6 @@
 
 using osuTK.Graphics;
 using osu.Game.Graphics;
-using osu.Game.Beatmaps;
 
 namespace osu.Game.Users
 {
@@ -30,66 +29,7 @@
         public override Color4 GetAppropriateColour(OsuColour colours) => colours.Gray7;
     }
 
-<<<<<<< HEAD
-    public class UserStatusSpectating : UserStatusOnline
-    {
-        public override string Message => @"Spectating a game";
-    }
-
-    public class UserStatusInLobby : UserStatusOnline
-    {
-        public override string Message => @"in Multiplayer Lobby";
-    }
-
-    public class UserStatusSoloGame : UserStatusBusy
-    {
-        public UserStatusSoloGame(BeatmapInfo info, Rulesets.RulesetInfo ruleset)
-        {
-            Beatmap = info;
-            Ruleset = ruleset;
-        }
-
-        public override string Message => @"Solo Game";
-
-        public BeatmapInfo Beatmap { get; }
-
-        public Rulesets.RulesetInfo Ruleset { get; }
-    }
-
-    public class UserStatusEditing : UserStatusBusy
-    {
-        public UserStatusEditing(BeatmapInfo info)
-        {
-            Beatmap = info;
-        }
-
-        public override string Message => @"Editing a beatmap";
-
-        public override Color4 GetAppropriateColour(OsuColour colours) => colours.GreenDarker;
-
-        public BeatmapInfo Beatmap { get; }
-    }
-
-    public class UserStatusChoosingBeatmap : UserStatusOnline
-    {
-        public override string Message => @"Choosing a beatmap";
-    }
-
-    public class UserStatusMultiplayerGame : UserStatusBusy
-    {
-        public override string Message => @"Multiplaying";
-    }
-
-    public class UserStatusModding : UserStatusOnline
-    {
-        public override string Message => @"Modding a map";
-        public override Color4 GetAppropriateColour(OsuColour colours) => colours.PurpleDark;
-    }
-
-    public class UserStatusDoNotDisturb : UserStatusBusy
-=======
     public class UserStatusDoNotDisturb : UserStatus
->>>>>>> 2d966682
     {
         public override string Message => @"Do not disturb";
         public override Color4 GetAppropriateColour(OsuColour colours) => colours.RedDark;
