// Copyright (c) ppy Pty Ltd <contact@ppy.sh>. Licensed under the MIT Licence.
// See the LICENCE file in the repository root for full licence text.

using System.IO;
using System.Linq;
using System.Threading;
using osu.Framework.Platform;
using osu.Game.Extensions;
using osu.Game.Overlays.Notifications;
using osu.Game.Scoring;

namespace osu.Game.Database
{
    public class LegacyScoreExporter : LegacyModelExporter<ScoreInfo>
    {
        public LegacyScoreExporter(Storage storage, RealmAccess realm)
            : base(storage, realm)
        {
        }

<<<<<<< HEAD
        protected override string FileExtension => ".osr";

        protected override void ExportToStream(ScoreInfo model, Stream stream, ProgressNotification notification, CancellationToken cancellationToken = default)
=======
        protected override string GetFilename(ScoreInfo score)
        {
            string scoreString = score.GetDisplayString();
            string filename = $"{scoreString} ({score.Date.LocalDateTime:yyyy-MM-dd_HH-mm})";

            return filename;
        }

        public override void ExportModelTo(ScoreInfo model, Stream outputStream)
>>>>>>> 9f9893d9
        {
            var file = model.Files.SingleOrDefault();
            if (file == null)
                return;

            using (var inputStream = UserFileStorage.GetStream(file.File.GetStoragePath()))
                inputStream.CopyTo(stream);
        }
    }
}<|MERGE_RESOLUTION|>--- conflicted
+++ resolved
@@ -18,11 +18,6 @@
         {
         }
 
-<<<<<<< HEAD
-        protected override string FileExtension => ".osr";
-
-        protected override void ExportToStream(ScoreInfo model, Stream stream, ProgressNotification notification, CancellationToken cancellationToken = default)
-=======
         protected override string GetFilename(ScoreInfo score)
         {
             string scoreString = score.GetDisplayString();
@@ -31,8 +26,9 @@
             return filename;
         }
 
-        public override void ExportModelTo(ScoreInfo model, Stream outputStream)
->>>>>>> 9f9893d9
+        protected override string FileExtension => ".osr";
+
+        protected override void ExportToStream(ScoreInfo model, Stream stream, ProgressNotification notification, CancellationToken cancellationToken = default)
         {
             var file = model.Files.SingleOrDefault();
             if (file == null)
