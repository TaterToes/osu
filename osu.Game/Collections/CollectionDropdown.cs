--- conflicted
+++ resolved
@@ -49,13 +49,8 @@
         {
             ItemSource = filters;
 
-<<<<<<< HEAD
-            Current.Value = new AllBeatmapsCollectionFilterMenuItem();
-
+            Current.Value = allBeatmapsItem;
             AlwaysShowSearchBar = true;
-=======
-            Current.Value = allBeatmapsItem;
->>>>>>> 76653e61
         }
 
         protected override void LoadComplete()
