--- conflicted
+++ resolved
@@ -77,18 +77,13 @@
 
         private void updateMapping(RulesetInfo ruleset, UserStatistics statistics)
         {
-<<<<<<< HEAD
-            // algorithm taken from https://github.com/ppy/osu-web/blob/e6e2825516449e3d0f3f5e1852c6bdd3428c3437/app/Models/User.php#L1505
-            recommendedDifficultyMapping[ruleset.ShortName] = Math.Pow((double)(statistics.PP ?? 0), 0.4) * 0.195;
-
-            StarRatingUpdated?.Invoke();
-=======
             // algorithm taken from https://github.com/ppy/osu-web/blob/027026fccc91525e39cee5d2f369f1b343eb1bf1/app/Models/UserStatistics/Model.php#L93-L94
             recommendedDifficultyMapping[ruleset.ShortName] =
                 ruleset.ShortName == @"taiko"
                     ? Math.Pow((double)(statistics.PP ?? 0), 0.35) * 0.27
                     : Math.Pow((double)(statistics.PP ?? 0), 0.4) * 0.195;
->>>>>>> ae103019
+
+            StarRatingUpdated?.Invoke();
         }
 
         public double? GetRecommendedStarRatingFor(RulesetInfo ruleset)
