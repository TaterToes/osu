// Copyright (c) ppy Pty Ltd <contact@ppy.sh>. Licensed under the MIT Licence.
// See the LICENCE file in the repository root for full licence text.

using System;
using System.Collections.Generic;
using System.IO;
using System.Linq;
using System.Linq.Expressions;
using System.Threading;
using System.Threading.Tasks;
using JetBrains.Annotations;
using osu.Framework.Audio;
using osu.Framework.Bindables;
using osu.Framework.IO.Stores;
using osu.Framework.Platform;
using osu.Framework.Testing;
using osu.Game.Database;
using osu.Game.IO;
using osu.Game.IO.Archives;
using osu.Game.Online.API;
using osu.Game.Online.API.Requests.Responses;
using osu.Game.Overlays.Notifications;
using osu.Game.Rulesets;
using osu.Game.Skinning;

namespace osu.Game.Beatmaps
{
    /// <summary>
    /// Handles general operations related to global beatmap management.
    /// </summary>
    [ExcludeFromDynamicCompile]
    public class BeatmapManager : IModelDownloader<IBeatmapSetInfo>, IModelManager<BeatmapSetInfo>, IModelFileManager<BeatmapSetInfo, BeatmapSetFileInfo>, IModelImporter<BeatmapSetInfo>, IWorkingBeatmapCache, IDisposable
    {
        private readonly BeatmapModelManager beatmapModelManager;
        private readonly BeatmapModelDownloader beatmapModelDownloader;

        private readonly WorkingBeatmapCache workingBeatmapCache;
        private readonly BeatmapOnlineLookupQueue onlineBeatmapLookupQueue;

        public BeatmapManager(Storage storage, IDatabaseContextFactory contextFactory, RulesetStore rulesets, IAPIProvider api, [NotNull] AudioManager audioManager, IResourceStore<byte[]> resources, GameHost host = null,
                              WorkingBeatmap defaultBeatmap = null, bool performOnlineLookups = false)
        {
            beatmapModelManager = CreateBeatmapModelManager(storage, contextFactory, rulesets, api, host);
            beatmapModelDownloader = CreateBeatmapModelDownloader(beatmapModelManager, api, host);
            workingBeatmapCache = CreateWorkingBeatmapCache(audioManager, resources, new FileStore(contextFactory, storage).Store, defaultBeatmap, host);

            workingBeatmapCache.BeatmapManager = beatmapModelManager;
            beatmapModelManager.WorkingBeatmapCache = workingBeatmapCache;

            if (performOnlineLookups)
            {
                onlineBeatmapLookupQueue = new BeatmapOnlineLookupQueue(api, storage);
                beatmapModelManager.OnlineLookupQueue = onlineBeatmapLookupQueue;
            }
        }

        protected virtual BeatmapModelDownloader CreateBeatmapModelDownloader(IModelImporter<BeatmapSetInfo> modelManager, IAPIProvider api, GameHost host)
        {
            return new BeatmapModelDownloader(modelManager, api, host);
        }

        protected virtual WorkingBeatmapCache CreateWorkingBeatmapCache(AudioManager audioManager, IResourceStore<byte[]> resources, IResourceStore<byte[]> storage, WorkingBeatmap defaultBeatmap, GameHost host) =>
            new WorkingBeatmapCache(audioManager, resources, storage, defaultBeatmap, host);

        protected virtual BeatmapModelManager CreateBeatmapModelManager(Storage storage, IDatabaseContextFactory contextFactory, RulesetStore rulesets, IAPIProvider api, GameHost host) =>
            new BeatmapModelManager(storage, contextFactory, rulesets, host);

        /// <summary>
        /// Create a new <see cref="WorkingBeatmap"/>.
        /// </summary>
        public WorkingBeatmap CreateNew(RulesetInfo ruleset, APIUser user)
        {
            var metadata = new BeatmapMetadata
            {
                Author = user,
            };

            var set = new BeatmapSetInfo
            {
                Metadata = metadata,
                Beatmaps = new List<BeatmapInfo>
                {
                    new BeatmapInfo
                    {
                        BaseDifficulty = new BeatmapDifficulty(),
                        Ruleset = ruleset,
                        Metadata = metadata,
                        WidescreenStoryboard = true,
                        SamplesMatchPlaybackRate = true,
                    }
                }
            };

            var imported = beatmapModelManager.Import(set).Result.Value;

            return GetWorkingBeatmap(imported.Beatmaps.First());
        }

        #region Delegation to BeatmapModelManager (methods which previously existed locally).

        /// <summary>
        /// Fired when a single difficulty has been hidden.
        /// </summary>
        public IBindable<WeakReference<BeatmapInfo>> BeatmapHidden => beatmapModelManager.BeatmapHidden;

        /// <summary>
        /// Fired when a single difficulty has been restored.
        /// </summary>
        public IBindable<WeakReference<BeatmapInfo>> BeatmapRestored => beatmapModelManager.BeatmapRestored;

        /// <summary>
        /// Saves an <see cref="IBeatmap"/> file against a given <see cref="BeatmapInfo"/>.
        /// </summary>
        /// <param name="info">The <see cref="BeatmapInfo"/> to save the content against. The file referenced by <see cref="BeatmapInfo.Path"/> will be replaced.</param>
        /// <param name="beatmapContent">The <see cref="IBeatmap"/> content to write.</param>
        /// <param name="beatmapSkin">The beatmap <see cref="ISkin"/> content to write, null if to be omitted.</param>
        public virtual void Save(BeatmapInfo info, IBeatmap beatmapContent, ISkin beatmapSkin = null) =>
            beatmapModelManager.Save(info, beatmapContent, beatmapSkin);

        /// <summary>
        /// Returns a list of all usable <see cref="BeatmapSetInfo"/>s.
        /// </summary>
        /// <returns>A list of available <see cref="BeatmapSetInfo"/>.</returns>
        public List<BeatmapSetInfo> GetAllUsableBeatmapSets(IncludedDetails includes = IncludedDetails.All, bool includeProtected = false) => beatmapModelManager.GetAllUsableBeatmapSets(includes, includeProtected);

        /// <summary>
        /// Returns a list of all usable <see cref="BeatmapSetInfo"/>s. Note that files are not populated.
        /// </summary>
        /// <param name="includes">The level of detail to include in the returned objects.</param>
        /// <param name="includeProtected">Whether to include protected (system) beatmaps. These should not be included for gameplay playable use cases.</param>
        /// <returns>A list of available <see cref="BeatmapSetInfo"/>.</returns>
        public IEnumerable<BeatmapSetInfo> GetAllUsableBeatmapSetsEnumerable(IncludedDetails includes, bool includeProtected = false) => beatmapModelManager.GetAllUsableBeatmapSetsEnumerable(includes, includeProtected);

        /// <summary>
        /// Perform a lookup query on available <see cref="BeatmapSetInfo"/>s.
        /// </summary>
        /// <param name="query">The query.</param>
        /// <param name="includes">The level of detail to include in the returned objects.</param>
        /// <returns>Results from the provided query.</returns>
        public IEnumerable<BeatmapSetInfo> QueryBeatmapSets(Expression<Func<BeatmapSetInfo, bool>> query, IncludedDetails includes = IncludedDetails.All) => beatmapModelManager.QueryBeatmapSets(query, includes);

        /// <summary>
        /// Perform a lookup query on available <see cref="BeatmapSetInfo"/>s.
        /// </summary>
        /// <param name="query">The query.</param>
        /// <returns>The first result for the provided query, or null if no results were found.</returns>
        public BeatmapSetInfo QueryBeatmapSet(Expression<Func<BeatmapSetInfo, bool>> query) => beatmapModelManager.QueryBeatmapSet(query);

        /// <summary>
        /// Perform a lookup query on available <see cref="BeatmapInfo"/>s.
        /// </summary>
        /// <param name="query">The query.</param>
        /// <returns>Results from the provided query.</returns>
        public IQueryable<BeatmapInfo> QueryBeatmaps(Expression<Func<BeatmapInfo, bool>> query) => beatmapModelManager.QueryBeatmaps(query);

        /// <summary>
        /// Perform a lookup query on available <see cref="BeatmapInfo"/>s.
        /// </summary>
        /// <param name="query">The query.</param>
        /// <returns>The first result for the provided query, or null if no results were found.</returns>
        public BeatmapInfo QueryBeatmap(Expression<Func<BeatmapInfo, bool>> query) => beatmapModelManager.QueryBeatmap(query);

        /// <summary>
        /// A default representation of a WorkingBeatmap to use when no beatmap is available.
        /// </summary>
        public WorkingBeatmap DefaultBeatmap => workingBeatmapCache.DefaultBeatmap;

        /// <summary>
        /// Fired when a notification should be presented to the user.
        /// </summary>
        public Action<Notification> PostNotification
        {
            set
            {
                beatmapModelManager.PostNotification = value;
                beatmapModelDownloader.PostNotification = value;
            }
        }

        /// <summary>
        /// Delete a beatmap difficulty.
        /// </summary>
        /// <param name="beatmapInfo">The beatmap difficulty to hide.</param>
        public void Hide(BeatmapInfo beatmapInfo) => beatmapModelManager.Hide(beatmapInfo);

        /// <summary>
        /// Restore a beatmap difficulty.
        /// </summary>
        /// <param name="beatmapInfo">The beatmap difficulty to restore.</param>
        public void Restore(BeatmapInfo beatmapInfo) => beatmapModelManager.Restore(beatmapInfo);

        #endregion

        #region Implementation of IModelManager<BeatmapSetInfo>

        public bool IsAvailableLocally(BeatmapSetInfo model)
        {
            return beatmapModelManager.IsAvailableLocally(model);
        }

        public IBindable<WeakReference<BeatmapSetInfo>> ItemUpdated => beatmapModelManager.ItemUpdated;

        public IBindable<WeakReference<BeatmapSetInfo>> ItemRemoved => beatmapModelManager.ItemRemoved;

        public Task ImportFromStableAsync(StableStorage stableStorage)
        {
            return beatmapModelManager.ImportFromStableAsync(stableStorage);
        }

        public void Export(BeatmapSetInfo item)
        {
            beatmapModelManager.Export(item);
        }

        public void ExportModelTo(BeatmapSetInfo model, Stream outputStream)
        {
            beatmapModelManager.ExportModelTo(model, outputStream);
        }

        public void Update(BeatmapSetInfo item)
        {
            beatmapModelManager.Update(item);
        }

        public bool Delete(BeatmapSetInfo item)
        {
            return beatmapModelManager.Delete(item);
        }

        public void Delete(List<BeatmapSetInfo> items, bool silent = false)
        {
            beatmapModelManager.Delete(items, silent);
        }

        public void Undelete(List<BeatmapSetInfo> items, bool silent = false)
        {
            beatmapModelManager.Undelete(items, silent);
        }

        public void Undelete(BeatmapSetInfo item)
        {
            beatmapModelManager.Undelete(item);
        }

        #endregion

        #region Implementation of IModelDownloader<BeatmapSetInfo>

        public IBindable<WeakReference<ArchiveDownloadRequest<IBeatmapSetInfo>>> DownloadBegan => beatmapModelDownloader.DownloadBegan;

        public IBindable<WeakReference<ArchiveDownloadRequest<IBeatmapSetInfo>>> DownloadFailed => beatmapModelDownloader.DownloadFailed;

        public bool Download(IBeatmapSetInfo model, bool minimiseDownloadSize = false)
        {
<<<<<<< HEAD
            return beatmapModelDownloader.Download(new BeatmapSetInfo
            {
                OnlineBeatmapSetID = model.OnlineID,
                Metadata = new BeatmapMetadata
                {
                    Title = model.Metadata?.Title ?? string.Empty,
                    Artist = model.Metadata?.Artist ?? string.Empty,
                    TitleUnicode = model.Metadata?.TitleUnicode ?? string.Empty,
                    ArtistUnicode = model.Metadata?.ArtistUnicode ?? string.Empty,
                    AuthorString = model.Metadata?.Author.Username ?? string.Empty,
                    AuthorID = model.Metadata?.Author.OnlineID ?? 1,
                }
            }, minimiseDownloadSize);
        }

        public bool Download(BeatmapSetInfo model, bool minimiseDownloadSize = false)
        {
=======
>>>>>>> 858e2a08
            return beatmapModelDownloader.Download(model, minimiseDownloadSize);
        }

        public ArchiveDownloadRequest<IBeatmapSetInfo> GetExistingDownload(IBeatmapSetInfo model)
        {
            return beatmapModelDownloader.GetExistingDownload(model);
        }

        #endregion

        #region Implementation of ICanAcceptFiles

        public Task Import(params string[] paths)
        {
            return beatmapModelManager.Import(paths);
        }

        public Task Import(params ImportTask[] tasks)
        {
            return beatmapModelManager.Import(tasks);
        }

        public Task<IEnumerable<ILive<BeatmapSetInfo>>> Import(ProgressNotification notification, params ImportTask[] tasks)
        {
            return beatmapModelManager.Import(notification, tasks);
        }

        public Task<ILive<BeatmapSetInfo>> Import(ImportTask task, bool lowPriority = false, CancellationToken cancellationToken = default)
        {
            return beatmapModelManager.Import(task, lowPriority, cancellationToken);
        }

        public Task<ILive<BeatmapSetInfo>> Import(ArchiveReader archive, bool lowPriority = false, CancellationToken cancellationToken = default)
        {
            return beatmapModelManager.Import(archive, lowPriority, cancellationToken);
        }

        public Task<ILive<BeatmapSetInfo>> Import(BeatmapSetInfo item, ArchiveReader archive = null, bool lowPriority = false, CancellationToken cancellationToken = default)
        {
            return beatmapModelManager.Import(item, archive, lowPriority, cancellationToken);
        }

        public IEnumerable<string> HandledExtensions => beatmapModelManager.HandledExtensions;

        #endregion

        #region Implementation of IWorkingBeatmapCache

        public WorkingBeatmap GetWorkingBeatmap(BeatmapInfo importedBeatmap) => workingBeatmapCache.GetWorkingBeatmap(importedBeatmap);

        void IWorkingBeatmapCache.Invalidate(BeatmapSetInfo beatmapSetInfo) => workingBeatmapCache.Invalidate(beatmapSetInfo);
        void IWorkingBeatmapCache.Invalidate(BeatmapInfo beatmapInfo) => workingBeatmapCache.Invalidate(beatmapInfo);

        #endregion

        #region Implementation of IModelFileManager<in BeatmapSetInfo,in BeatmapSetFileInfo>

        public void ReplaceFile(BeatmapSetInfo model, BeatmapSetFileInfo file, Stream contents, string filename = null)
        {
            beatmapModelManager.ReplaceFile(model, file, contents, filename);
        }

        public void DeleteFile(BeatmapSetInfo model, BeatmapSetFileInfo file)
        {
            beatmapModelManager.DeleteFile(model, file);
        }

        public void AddFile(BeatmapSetInfo model, Stream contents, string filename)
        {
            beatmapModelManager.AddFile(model, contents, filename);
        }

        #endregion

        #region Implementation of IDisposable

        public void Dispose()
        {
            onlineBeatmapLookupQueue?.Dispose();
        }

        #endregion

        #region Implementation of IPostImports<out BeatmapSetInfo>

        public Action<IEnumerable<ILive<BeatmapSetInfo>>> PostImport
        {
            set => beatmapModelManager.PostImport = value;
        }

        #endregion
    }
}<|MERGE_RESOLUTION|>--- conflicted
+++ resolved
@@ -250,35 +250,11 @@
 
         public IBindable<WeakReference<ArchiveDownloadRequest<IBeatmapSetInfo>>> DownloadFailed => beatmapModelDownloader.DownloadFailed;
 
-        public bool Download(IBeatmapSetInfo model, bool minimiseDownloadSize = false)
-        {
-<<<<<<< HEAD
-            return beatmapModelDownloader.Download(new BeatmapSetInfo
-            {
-                OnlineBeatmapSetID = model.OnlineID,
-                Metadata = new BeatmapMetadata
-                {
-                    Title = model.Metadata?.Title ?? string.Empty,
-                    Artist = model.Metadata?.Artist ?? string.Empty,
-                    TitleUnicode = model.Metadata?.TitleUnicode ?? string.Empty,
-                    ArtistUnicode = model.Metadata?.ArtistUnicode ?? string.Empty,
-                    AuthorString = model.Metadata?.Author.Username ?? string.Empty,
-                    AuthorID = model.Metadata?.Author.OnlineID ?? 1,
-                }
-            }, minimiseDownloadSize);
-        }
-
-        public bool Download(BeatmapSetInfo model, bool minimiseDownloadSize = false)
-        {
-=======
->>>>>>> 858e2a08
-            return beatmapModelDownloader.Download(model, minimiseDownloadSize);
-        }
-
-        public ArchiveDownloadRequest<IBeatmapSetInfo> GetExistingDownload(IBeatmapSetInfo model)
-        {
-            return beatmapModelDownloader.GetExistingDownload(model);
-        }
+        public bool Download(IBeatmapSetInfo model, bool minimiseDownloadSize = false) =>
+            beatmapModelDownloader.Download(model, minimiseDownloadSize);
+
+        public ArchiveDownloadRequest<IBeatmapSetInfo> GetExistingDownload(IBeatmapSetInfo model) =>
+            beatmapModelDownloader.GetExistingDownload(model);
 
         #endregion
 
