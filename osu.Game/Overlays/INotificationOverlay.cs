﻿// Copyright (c) ppy Pty Ltd <contact@ppy.sh>. Licensed under the MIT Licence.
// See the LICENCE file in the repository root for full licence text.

<<<<<<< HEAD
#nullable disable

using System.Collections.Generic;
using System.Linq;
=======
>>>>>>> 25842105
using osu.Framework.Allocation;
using osu.Framework.Bindables;
using osu.Game.Overlays.Notifications;

namespace osu.Game.Overlays
{
    /// <summary>
    /// An overlay which is capable of showing notifications to the user.
    /// </summary>
    [Cached]
    public interface INotificationOverlay
    {
        /// <summary>
        /// Post a new notification for display.
        /// </summary>
        /// <param name="notification">The notification to display.</param>
        void Post(Notification notification);

        /// <summary>
        /// Hide the overlay, if it is currently visible.
        /// </summary>
        void Hide();

        /// <summary>
        /// Current number of unread notifications.
        /// </summary>
        IBindable<int> UnreadCount { get; }

        /// <summary>
        /// Whether there are any ongoing operations, such as imports or downloads.
        /// </summary>
        public bool HasOngoingOperations => OngoingOperations.Any();

        /// <summary>
        /// All current displayed notifications, whether in the toast tray or a section.
        /// </summary>
        IEnumerable<Notification> AllNotifications { get; }

        /// <summary>
        /// All ongoing operations (ie. any <see cref="ProgressNotification"/> not in a completed state).
        /// </summary>
        public IEnumerable<ProgressNotification> OngoingOperations => AllNotifications.OfType<ProgressNotification>().Where(p => p.State != ProgressNotificationState.Completed);
    }
}<|MERGE_RESOLUTION|>--- conflicted
+++ resolved
@@ -1,13 +1,8 @@
 ﻿// Copyright (c) ppy Pty Ltd <contact@ppy.sh>. Licensed under the MIT Licence.
 // See the LICENCE file in the repository root for full licence text.
 
-<<<<<<< HEAD
-#nullable disable
-
 using System.Collections.Generic;
 using System.Linq;
-=======
->>>>>>> 25842105
 using osu.Framework.Allocation;
 using osu.Framework.Bindables;
 using osu.Game.Overlays.Notifications;
