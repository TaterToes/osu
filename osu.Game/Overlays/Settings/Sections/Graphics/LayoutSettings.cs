﻿// Copyright (c) ppy Pty Ltd <contact@ppy.sh>. Licensed under the MIT Licence.
// See the LICENCE file in the repository root for full licence text.

using System;
using System.Collections.Generic;
using System.Drawing;
using System.Linq;
using osu.Framework;
using osu.Framework.Allocation;
using osu.Framework.Bindables;
using osu.Framework.Configuration;
using osu.Framework.Extensions.IEnumerableExtensions;
using osu.Framework.Graphics;
using osu.Framework.Graphics.Containers;
using osu.Framework.Graphics.Shapes;
using osu.Framework.Localisation;
using osu.Framework.Platform;
using osu.Framework.Platform.Windows;
using osu.Game.Configuration;
using osu.Game.Graphics.Containers;
using osu.Game.Graphics.UserInterface;
using osu.Game.Localisation;
using osuTK;
using osuTK.Graphics;

namespace osu.Game.Overlays.Settings.Sections.Graphics
{
    public partial class LayoutSettings : SettingsSubsection
    {
        protected override LocalisableString Header => GraphicsSettingsStrings.LayoutHeader;

        private FillFlowContainer<SettingsSlider<float>> scalingSettings = null!;
        private SettingsSlider<float> dimSlider = null!;

        private readonly Bindable<Display> currentDisplay = new Bindable<Display>();

        private Bindable<ScalingMode> scalingMode = null!;
        private Bindable<Size> sizeFullscreen = null!;

        private readonly BindableList<Size> resolutions = new BindableList<Size>(new[] { new Size(9999, 9999) });
        private readonly IBindable<FullscreenCapability> fullscreenCapability = new Bindable<FullscreenCapability>(FullscreenCapability.Capable);

        [Resolved]
        private OsuGameBase game { get; set; } = null!;

        [Resolved]
        private GameHost host { get; set; } = null!;

        private IWindow? window;

        private SettingsDropdown<Size> resolutionDropdown = null!;
        private SettingsDropdown<Display> displayDropdown = null!;
        private SettingsDropdown<WindowMode> windowModeDropdown = null!;
        private SettingsCheckbox safeAreaConsiderationsCheckbox = null!;

        private Bindable<float> scalingPositionX = null!;
        private Bindable<float> scalingPositionY = null!;
        private Bindable<float> scalingSizeX = null!;
        private Bindable<float> scalingSizeY = null!;

        private Bindable<float> scalingBackgroundDim = null!;

        private const int transition_duration = 400;

        [BackgroundDependencyLoader]
        private void load(FrameworkConfigManager config, OsuConfigManager osuConfig, GameHost host)
        {
            window = host.Window;

            scalingMode = osuConfig.GetBindable<ScalingMode>(OsuSetting.Scaling);
            sizeFullscreen = config.GetBindable<Size>(FrameworkSetting.SizeFullscreen);
            scalingSizeX = osuConfig.GetBindable<float>(OsuSetting.ScalingSizeX);
            scalingSizeY = osuConfig.GetBindable<float>(OsuSetting.ScalingSizeY);
            scalingPositionX = osuConfig.GetBindable<float>(OsuSetting.ScalingPositionX);
            scalingPositionY = osuConfig.GetBindable<float>(OsuSetting.ScalingPositionY);
            scalingBackgroundDim = osuConfig.GetBindable<float>(OsuSetting.ScalingBackgroundDim);

            if (window != null)
            {
                currentDisplay.BindTo(window.CurrentDisplayBindable);
                window.DisplaysChanged += onDisplaysChanged;
            }

            if (host.Renderer is IWindowsRenderer windowsRenderer)
                fullscreenCapability.BindTo(windowsRenderer.FullscreenCapability);

            Children = new Drawable[]
            {
                windowModeDropdown = new SettingsDropdown<WindowMode>
                {
                    LabelText = GraphicsSettingsStrings.ScreenMode,
                    Items = window?.SupportedWindowModes,
                    CanBeShown = { Value = window?.SupportedWindowModes.Count() > 1 },
                    Current = config.GetBindable<WindowMode>(FrameworkSetting.WindowMode),
                },
                displayDropdown = new DisplaySettingsDropdown
                {
                    LabelText = GraphicsSettingsStrings.Display,
                    Items = window?.Displays,
                    Current = currentDisplay,
                },
                resolutionDropdown = new ResolutionSettingsDropdown
                {
                    LabelText = GraphicsSettingsStrings.Resolution,
                    ShowsDefaultIndicator = false,
                    ItemSource = resolutions,
                    Current = sizeFullscreen
                },
                safeAreaConsiderationsCheckbox = new SettingsCheckbox
                {
                    LabelText = "Shrink game to avoid cameras and notches",
                    Current = osuConfig.GetBindable<bool>(OsuSetting.SafeAreaConsiderations),
                },
                new SettingsSlider<float, UIScaleSlider>
                {
                    LabelText = GraphicsSettingsStrings.UIScaling,
                    TransferValueOnCommit = true,
                    Current = osuConfig.GetBindable<float>(OsuSetting.UIScale),
                    KeyboardStep = 0.01f,
                    Keywords = new[] { "scale", "letterbox" },
                },
                new SettingsEnumDropdown<ScalingMode>
                {
                    LabelText = GraphicsSettingsStrings.ScreenScaling,
                    Current = osuConfig.GetBindable<ScalingMode>(OsuSetting.Scaling),
                    Keywords = new[] { "scale", "letterbox" },
                },
                scalingSettings = new FillFlowContainer<SettingsSlider<float>>
                {
                    Direction = FillDirection.Vertical,
                    RelativeSizeAxes = Axes.X,
                    AutoSizeAxes = Axes.Y,
                    Masking = true,
                    Children = new[]
                    {
                        new SettingsSlider<float>
                        {
                            LabelText = GraphicsSettingsStrings.HorizontalPosition,
                            Keywords = new[] { "screen", "scaling" },
                            Current = scalingPositionX,
                            KeyboardStep = 0.01f,
                            DisplayAsPercentage = true
                        },
                        new SettingsSlider<float>
                        {
                            LabelText = GraphicsSettingsStrings.VerticalPosition,
                            Keywords = new[] { "screen", "scaling" },
                            Current = scalingPositionY,
                            KeyboardStep = 0.01f,
                            DisplayAsPercentage = true
                        },
                        new SettingsSlider<float>
                        {
                            LabelText = GraphicsSettingsStrings.HorizontalScale,
                            Keywords = new[] { "screen", "scaling" },
                            Current = scalingSizeX,
                            KeyboardStep = 0.01f,
                            DisplayAsPercentage = true
                        },
                        new SettingsSlider<float>
                        {
                            LabelText = GraphicsSettingsStrings.VerticalScale,
                            Keywords = new[] { "screen", "scaling" },
                            Current = scalingSizeY,
                            KeyboardStep = 0.01f,
                            DisplayAsPercentage = true
                        },
                        dimSlider = new SettingsSlider<float>
                        {
                            LabelText = GameplaySettingsStrings.BackgroundDim,
                            Current = scalingBackgroundDim,
                            KeyboardStep = 0.01f,
                            DisplayAsPercentage = true,
                        },
                    }
                },
            };

            fullscreenCapability.BindValueChanged(_ => Schedule(updateScreenModeWarning), true);
        }

        protected override void LoadComplete()
        {
            base.LoadComplete();

            scalingSettings.ForEach(s => bindPreviewEvent(s.Current));

            windowModeDropdown.Current.BindValueChanged(_ =>
            {
                updateDisplaySettingsVisibility();
                updateScreenModeWarning();
            }, true);

            currentDisplay.BindValueChanged(display => Schedule(() =>
            {
<<<<<<< HEAD
                resolutions.ReplaceRange(1, resolutions.Count - 1, display.NewValue.DisplayModes
                                                                          .Where(m => m.Size.Width >= 800 && m.Size.Height >= 600)
                                                                          .OrderByDescending(m => Math.Max(m.Size.Height, m.Size.Width))
                                                                          .Select(m => m.Size)
                                                                          .Distinct());
=======
                // there is no easy way to perform an atomic swap on the `resolutions` list, which is bound to the dropdown via `ItemSource`.
                // this means, if the old resolution isn't saved, the `RemoveRange()` call below will cause `resolutionDropdown.Current` to reset value,
                // therefore making it impossible to select any dropdown value other than "Default".
                // to circumvent this locally, store the old value here, so that we can attempt to restore it later.
                var oldResolution = resolutionDropdown.Current.Value;

                resolutions.RemoveRange(1, resolutions.Count - 1);

                if (display.NewValue != null)
                {
                    resolutions.AddRange(display.NewValue.DisplayModes
                                                .Where(m => m.Size.Width >= 800 && m.Size.Height >= 600)
                                                .OrderByDescending(m => Math.Max(m.Size.Height, m.Size.Width))
                                                .Select(m => m.Size)
                                                .Distinct());
                }
>>>>>>> 0d3c64dc

                if (resolutions.Contains(oldResolution))
                    resolutionDropdown.Current.Value = oldResolution;

                updateDisplaySettingsVisibility();
            }), true);

            scalingMode.BindValueChanged(_ =>
            {
                scalingSettings.ClearTransforms();
                scalingSettings.AutoSizeDuration = transition_duration;
                scalingSettings.AutoSizeEasing = Easing.OutQuint;

                updateScalingModeVisibility();
            });

            // initial update bypasses transforms
            updateScalingModeVisibility();

            void updateScalingModeVisibility()
            {
                if (scalingMode.Value == ScalingMode.Off)
                    scalingSettings.ResizeHeightTo(0, transition_duration, Easing.OutQuint);

                scalingSettings.AutoSizeAxes = scalingMode.Value != ScalingMode.Off ? Axes.Y : Axes.None;
                scalingSettings.ForEach(s =>
                {
                    if (s == dimSlider)
                    {
                        s.CanBeShown.Value = scalingMode.Value == ScalingMode.Everything || scalingMode.Value == ScalingMode.ExcludeOverlays;
                    }
                    else
                    {
                        s.TransferValueOnCommit = scalingMode.Value == ScalingMode.Everything;
                        s.CanBeShown.Value = scalingMode.Value != ScalingMode.Off;
                    }
                });
            }
        }

        private void onDisplaysChanged(IEnumerable<Display> displays)
        {
            Scheduler.AddOnce(d =>
            {
                if (!displayDropdown.Items.SequenceEqual(d, DisplayListComparer.DEFAULT))
                    displayDropdown.Items = d;
                updateDisplaySettingsVisibility();
            }, displays);
        }

        private void updateDisplaySettingsVisibility()
        {
            resolutionDropdown.CanBeShown.Value = resolutions.Count > 1 && windowModeDropdown.Current.Value == WindowMode.Fullscreen;
            displayDropdown.CanBeShown.Value = displayDropdown.Items.Count() > 1;
            safeAreaConsiderationsCheckbox.CanBeShown.Value = host.Window?.SafeAreaPadding.Value.Total != Vector2.Zero;
        }

        private void updateScreenModeWarning()
        {
            if (RuntimeInfo.OS == RuntimeInfo.Platform.macOS)
            {
                if (windowModeDropdown.Current.Value == WindowMode.Fullscreen)
                    windowModeDropdown.SetNoticeText(LayoutSettingsStrings.FullscreenMacOSNote, true);
                else
                    windowModeDropdown.ClearNoticeText();

                return;
            }

            if (windowModeDropdown.Current.Value != WindowMode.Fullscreen)
            {
                windowModeDropdown.SetNoticeText(GraphicsSettingsStrings.NotFullscreenNote, true);
                return;
            }

            if (host.Renderer is IWindowsRenderer)
            {
                switch (fullscreenCapability.Value)
                {
                    case FullscreenCapability.Unknown:
                        windowModeDropdown.SetNoticeText(LayoutSettingsStrings.CheckingForFullscreenCapabilities, true);
                        break;

                    case FullscreenCapability.Capable:
                        windowModeDropdown.SetNoticeText(LayoutSettingsStrings.OsuIsRunningExclusiveFullscreen);
                        break;

                    case FullscreenCapability.Incapable:
                        windowModeDropdown.SetNoticeText(LayoutSettingsStrings.UnableToRunExclusiveFullscreen, true);
                        break;
                }
            }
            else
            {
                // We can only detect exclusive fullscreen status on windows currently.
                windowModeDropdown.ClearNoticeText();
            }
        }

        private void bindPreviewEvent(Bindable<float> bindable)
        {
            bindable.ValueChanged += _ =>
            {
                switch (scalingMode.Value)
                {
                    case ScalingMode.Gameplay:
                        showPreview();
                        break;
                }
            };
        }

        private Drawable? preview;

        private void showPreview()
        {
            if (preview?.IsAlive != true)
                game.Add(preview = new ScalingPreview());

            preview.FadeOutFromOne(1500);
            preview.Expire();
        }

        protected override void Dispose(bool isDisposing)
        {
            if (window != null)
                window.DisplaysChanged -= onDisplaysChanged;

            base.Dispose(isDisposing);
        }

        private partial class ScalingPreview : ScalingContainer
        {
            public ScalingPreview()
            {
                Child = new Box
                {
                    Colour = Color4.White,
                    RelativeSizeAxes = Axes.Both,
                    Alpha = 0.5f,
                };
            }
        }

        private partial class UIScaleSlider : RoundedSliderBar<float>
        {
            public override LocalisableString TooltipText => base.TooltipText + "x";
        }

        private partial class DisplaySettingsDropdown : SettingsDropdown<Display>
        {
            protected override OsuDropdown<Display> CreateDropdown() => new DisplaySettingsDropdownControl();

            private partial class DisplaySettingsDropdownControl : DropdownControl
            {
                protected override LocalisableString GenerateItemText(Display item)
                {
                    return $"{item.Index}: {item.Name} ({item.Bounds.Width}x{item.Bounds.Height})";
                }
            }
        }

        private partial class ResolutionSettingsDropdown : SettingsDropdown<Size>
        {
            protected override OsuDropdown<Size> CreateDropdown() => new ResolutionDropdownControl();

            private partial class ResolutionDropdownControl : DropdownControl
            {
                protected override LocalisableString GenerateItemText(Size item)
                {
                    if (item == new Size(9999, 9999))
                        return CommonStrings.Default;

                    return $"{item.Width}x{item.Height}";
                }
            }
        }

        /// <summary>
        /// Contrary to <see cref="Display.Equals(osu.Framework.Platform.Display?)"/>, this comparer disregards the value of <see cref="Display.Bounds"/>.
        /// We want to just show a list of displays, and for the purposes of settings we don't care about their bounds when it comes to the list.
        /// However, <see cref="IWindow.DisplaysChanged"/> fires even if only the resolution of the current display was changed
        /// (because it causes the bounds of all displays to also change).
        /// We're not interested in those changes, so compare only the rest that we actually care about.
        /// This helps to avoid a bindable/event feedback loop, in which a resolution change
        /// would trigger a display "change", which would in turn reset resolution again.
        /// </summary>
        private class DisplayListComparer : IEqualityComparer<Display>
        {
            public static readonly DisplayListComparer DEFAULT = new DisplayListComparer();

            public bool Equals(Display? x, Display? y)
            {
                if (ReferenceEquals(x, y)) return true;
                if (ReferenceEquals(x, null)) return false;
                if (ReferenceEquals(y, null)) return false;

                return x.Index == y.Index
                       && x.Name == y.Name
                       && x.DisplayModes.SequenceEqual(y.DisplayModes);
            }

            public int GetHashCode(Display obj)
            {
                var hashCode = new HashCode();

                hashCode.Add(obj.Index);
                hashCode.Add(obj.Name);
                hashCode.Add(obj.DisplayModes.Length);
                foreach (var displayMode in obj.DisplayModes)
                    hashCode.Add(displayMode);

                return hashCode.ToHashCode();
            }
        }
    }
}<|MERGE_RESOLUTION|>--- conflicted
+++ resolved
@@ -193,33 +193,11 @@
 
             currentDisplay.BindValueChanged(display => Schedule(() =>
             {
-<<<<<<< HEAD
                 resolutions.ReplaceRange(1, resolutions.Count - 1, display.NewValue.DisplayModes
                                                                           .Where(m => m.Size.Width >= 800 && m.Size.Height >= 600)
                                                                           .OrderByDescending(m => Math.Max(m.Size.Height, m.Size.Width))
                                                                           .Select(m => m.Size)
                                                                           .Distinct());
-=======
-                // there is no easy way to perform an atomic swap on the `resolutions` list, which is bound to the dropdown via `ItemSource`.
-                // this means, if the old resolution isn't saved, the `RemoveRange()` call below will cause `resolutionDropdown.Current` to reset value,
-                // therefore making it impossible to select any dropdown value other than "Default".
-                // to circumvent this locally, store the old value here, so that we can attempt to restore it later.
-                var oldResolution = resolutionDropdown.Current.Value;
-
-                resolutions.RemoveRange(1, resolutions.Count - 1);
-
-                if (display.NewValue != null)
-                {
-                    resolutions.AddRange(display.NewValue.DisplayModes
-                                                .Where(m => m.Size.Width >= 800 && m.Size.Height >= 600)
-                                                .OrderByDescending(m => Math.Max(m.Size.Height, m.Size.Width))
-                                                .Select(m => m.Size)
-                                                .Distinct());
-                }
->>>>>>> 0d3c64dc
-
-                if (resolutions.Contains(oldResolution))
-                    resolutionDropdown.Current.Value = oldResolution;
 
                 updateDisplaySettingsVisibility();
             }), true);
