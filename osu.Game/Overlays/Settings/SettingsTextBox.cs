﻿// Copyright (c) 2007-2018 ppy Pty Ltd <contact@ppy.sh>.
// Licensed under the MIT Licence - https://raw.githubusercontent.com/ppy/osu/master/LICENCE

using osu.Framework.Graphics;
using osu.Game.Graphics.UserInterface;

namespace osu.Game.Overlays.Settings
{
    public class SettingsTextBox : SettingsItem<string>
    {
<<<<<<< HEAD
        protected override Drawable CreateControl() => new OsuTextBox { RelativeSizeAxes = Axes.X };
=======
        protected override Drawable CreateControl() => new OsuTextBox
        {
            Margin = new MarginPadding { Top = 5 },
            RelativeSizeAxes = Axes.X,
        };
>>>>>>> 974873f5
    }
}<|MERGE_RESOLUTION|>--- conflicted
+++ resolved
@@ -8,14 +8,10 @@
 {
     public class SettingsTextBox : SettingsItem<string>
     {
-<<<<<<< HEAD
-        protected override Drawable CreateControl() => new OsuTextBox { RelativeSizeAxes = Axes.X };
-=======
         protected override Drawable CreateControl() => new OsuTextBox
         {
             Margin = new MarginPadding { Top = 5 },
             RelativeSizeAxes = Axes.X,
         };
->>>>>>> 974873f5
     }
 }