// Copyright (c) ppy Pty Ltd <contact@ppy.sh>. Licensed under the MIT Licence.
// See the LICENCE file in the repository root for full licence text.

#nullable enable

using System;
using System.Diagnostics;
using osu.Framework.Allocation;
using osu.Framework.Bindables;
using osu.Framework.Extensions;
using osu.Framework.Graphics;
using osu.Framework.Graphics.Containers;
using osu.Framework.Graphics.Shapes;
using osu.Framework.Graphics.Sprites;
using osu.Framework.Input.Events;
using osu.Framework.Localisation;
using osu.Framework.Screens;
using osu.Game.Configuration;
using osu.Game.Graphics;
using osu.Game.Graphics.UserInterface;
using osu.Game.Input.Bindings;
using osu.Game.Localisation;
using osu.Game.Overlays.FirstRunSetup;
using osu.Game.Overlays.Mods;
using osu.Game.Overlays.Notifications;
using osu.Game.Screens;
using osu.Game.Screens.Menu;
using osu.Game.Screens.OnlinePlay.Match.Components;

namespace osu.Game.Overlays
{
    [Cached]
    public class FirstRunSetupOverlay : ShearedOverlayContainer
    {
        protected override OverlayColourScheme ColourScheme => OverlayColourScheme.Purple;

        [Resolved]
        private IPerformFromScreenRunner performer { get; set; } = null!;

        [Resolved]
        private INotificationOverlay notificationOverlay { get; set; } = null!;

        [Resolved]
        private OsuConfigManager config { get; set; } = null!;

        private ScreenStack? stack;

        public PurpleTriangleButton NextButton = null!;
        public DangerousTriangleButton BackButton = null!;

        private readonly Bindable<bool> showFirstRunSetup = new Bindable<bool>();

        private int? currentStepIndex;

        /// <summary>
        /// The currently displayed screen, if any.
        /// </summary>
        public FirstRunSetupScreen? CurrentScreen => (FirstRunSetupScreen?)stack?.CurrentScreen;

        private readonly Type[] steps =
        {
            typeof(ScreenWelcome),
            typeof(ScreenUIScale)
        };

        private Container stackContainer = null!;

        private Bindable<OverlayActivation>? overlayActivationMode;

        private Container content = null!;

        [BackgroundDependencyLoader]
        private void load()
        {
            Header.Title = FirstRunSetupOverlayStrings.FirstRunSetupTitle;
            Header.Description = FirstRunSetupOverlayStrings.FirstRunSetupDescription;

            MainAreaContent.AddRange(new Drawable[]
            {
                content = new Container
                {
                    Anchor = Anchor.Centre,
                    Origin = Anchor.Centre,
                    RelativeSizeAxes = Axes.Both,
                    Padding = new MarginPadding { Horizontal = 50 },
                    Child = new InputBlockingContainer
                    {
                        Masking = true,
                        CornerRadius = 14,
                        RelativeSizeAxes = Axes.Both,
                        Children = new Drawable[]
                        {
                            new Box
                            {
                                RelativeSizeAxes = Axes.Both,
                                Colour = ColourProvider.Background6,
                            },
                            stackContainer = new Container
                            {
                                Anchor = Anchor.Centre,
                                Origin = Anchor.Centre,
                                RelativeSizeAxes = Axes.Both,
                                Padding = new MarginPadding
                                {
                                    Vertical = 20,
                                    Horizontal = 20,
                                },
                            }
                        },
                    },
                },
            });

            FooterContent.Add(new GridContainer
            {
                RelativeSizeAxes = Axes.X,
                AutoSizeAxes = Axes.Y,
                Width = 0.98f,
                Anchor = Anchor.Centre,
                Origin = Anchor.Centre,
                ColumnDimensions = new[]
                {
                    new Dimension(GridSizeMode.AutoSize),
                    new Dimension(GridSizeMode.Absolute, 10),
                    new Dimension(),
                },
                RowDimensions = new[]
                {
                    new Dimension(GridSizeMode.AutoSize),
                },
                Content = new[]
                {
                    new[]
                    {
                        BackButton = new DangerousTriangleButton
                        {
                            Width = 300,
                            Text = CommonStrings.Back,
                            Action = showPreviousStep,
                            Enabled = { Value = false },
                        },
                        Empty(),
                        NextButton = new PurpleTriangleButton
                        {
                            RelativeSizeAxes = Axes.X,
                            Width = 1,
                            Text = FirstRunSetupOverlayStrings.GetStarted,
                            Action = showNextStep
                        }
                    },
                }
            });
        }

        protected override void LoadComplete()
        {
            base.LoadComplete();

            config.BindWith(OsuSetting.ShowFirstRunSetup, showFirstRunSetup);

            // TODO: uncomment when happy with the whole flow.
            // if (showFirstRunSetup.Value) Show();
        }

        public override bool OnPressed(KeyBindingPressEvent<GlobalAction> e)
        {
            if (!e.Repeat)
            {
                switch (e.Action)
                {
                    case GlobalAction.Select:
                        NextButton.TriggerClick();
                        return true;

                    case GlobalAction.Back:
                        if (BackButton.Enabled.Value)
                        {
                            BackButton.TriggerClick();
                            return true;
                        }

                        // If back button is disabled, we are at the first step.
                        // The base call will handle dismissal of the overlay.
                        break;
                }
            }

            return base.OnPressed(e);
        }

        public override void Show()
        {
            // if we are valid for display, only do so after reaching the main menu.
            performer.PerformFromScreen(screen =>
            {
                MainMenu menu = (MainMenu)screen;

                // Eventually I'd like to replace this with a better method that doesn't access the screen.
                // Either this dialog would be converted to its own screen, or at very least be "hosted" by a screen pushed to the main menu.
                // Alternatively, another method of disabling notifications could be added to `INotificationOverlay`.
                if (menu != null)
                {
                    overlayActivationMode = menu.OverlayActivationMode.GetBoundCopy();
                    overlayActivationMode.Value = OverlayActivation.UserTriggered;
                }

                base.Show();
            }, new[] { typeof(MainMenu) });
        }

        protected override void PopIn()
        {
            base.PopIn();

            content.ScaleTo(0.99f)
                   .ScaleTo(1, 400, Easing.OutQuint);

            if (currentStepIndex == null)
                showFirstStep();
        }

        protected override void PopOut()
        {
            base.PopOut();

            content.ScaleTo(0.99f, 400, Easing.OutQuint);

            if (overlayActivationMode != null)
            {
                // If this is non-null we are guaranteed to have come from the main menu.
                overlayActivationMode.Value = OverlayActivation.All;
                overlayActivationMode = null;
            }

            if (currentStepIndex != null)
            {
                notificationOverlay.Post(new SimpleNotification
                {
                    Text = FirstRunSetupOverlayStrings.ClickToResumeFirstRunSetupAtAnyPoint,
                    Icon = FontAwesome.Solid.Redo,
                    Activated = () =>
                    {
                        Show();
                        return true;
                    },
                });
            }
            else
            {
                stack?.FadeOut(100)
                     .Expire();
            }
        }

        private void showFirstStep()
        {
            Debug.Assert(currentStepIndex == null);

            stackContainer.Child = stack = new ScreenStack
            {
                RelativeSizeAxes = Axes.Both,
            };

            currentStepIndex = -1;
            showNextStep();
        }

        private void showPreviousStep()
        {
            if (currentStepIndex == 0)
                return;

            Debug.Assert(stack != null);

            stack.CurrentScreen.Exit();
            currentStepIndex--;

            updateButtons();
        }

        private void showNextStep()
        {
            Debug.Assert(currentStepIndex != null);
            Debug.Assert(stack != null);

            currentStepIndex++;

            if (currentStepIndex < steps.Length)
            {
                stack.Push((Screen)Activator.CreateInstance(steps[currentStepIndex.Value]));
            }
            else
            {
                // TODO: uncomment when happy with the whole flow.
                // showFirstRunSetup.Value = false;
                currentStepIndex = null;
                Hide();
            }

            updateButtons();
        }

        private void updateButtons()
        {
            BackButton.Enabled.Value = currentStepIndex > 0;
            NextButton.Enabled.Value = currentStepIndex != null;

            if (currentStepIndex == null)
                return;

            bool isFirstStep = currentStepIndex == 0;
            bool isLastStep = currentStepIndex == steps.Length - 1;

            if (isFirstStep)
            {
                BackButton.Text = CommonStrings.Back;
                NextButton.Text = FirstRunSetupOverlayStrings.GetStarted;
            }
            else
            {
<<<<<<< HEAD
                BackButton.Text = new TranslatableString(@"_", @"{0} ({1})", CommonStrings.Back, steps[currentStepIndex.Value - 1].GetLocalisableDescription());

                NextButton.Text = isLastStep
                    ? CommonStrings.Finish
                    : new TranslatableString(@"_", @"{0} ({1})", CommonStrings.Next, steps[currentStepIndex.Value + 1].GetLocalisableDescription());
=======
                BackButton.Text = LocalisableString.Interpolate($@"{CommonStrings.Back} ({steps[currentStepIndex.Value - 1].Description})");

                NextButton.Text = isLastStep
                    ? CommonStrings.Finish
                    : LocalisableString.Interpolate($@"{CommonStrings.Next} ({steps[currentStepIndex.Value + 1].Description})");
            }
        }

        private class FirstRunStep
        {
            public readonly Type ScreenType;
            public readonly LocalisableString Description;

            public FirstRunStep(Type screenType, LocalisableString description)
            {
                ScreenType = screenType;
                Description = description;
>>>>>>> 899e40df
            }
        }
    }
}<|MERGE_RESOLUTION|>--- conflicted
+++ resolved
@@ -318,31 +318,11 @@
             }
             else
             {
-<<<<<<< HEAD
-                BackButton.Text = new TranslatableString(@"_", @"{0} ({1})", CommonStrings.Back, steps[currentStepIndex.Value - 1].GetLocalisableDescription());
+                BackButton.Text = LocalisableString.Interpolate($@"{CommonStrings.Back} ({steps[currentStepIndex.Value - 1].GetLocalisableDescription()})");
 
                 NextButton.Text = isLastStep
                     ? CommonStrings.Finish
-                    : new TranslatableString(@"_", @"{0} ({1})", CommonStrings.Next, steps[currentStepIndex.Value + 1].GetLocalisableDescription());
-=======
-                BackButton.Text = LocalisableString.Interpolate($@"{CommonStrings.Back} ({steps[currentStepIndex.Value - 1].Description})");
-
-                NextButton.Text = isLastStep
-                    ? CommonStrings.Finish
-                    : LocalisableString.Interpolate($@"{CommonStrings.Next} ({steps[currentStepIndex.Value + 1].Description})");
-            }
-        }
-
-        private class FirstRunStep
-        {
-            public readonly Type ScreenType;
-            public readonly LocalisableString Description;
-
-            public FirstRunStep(Type screenType, LocalisableString description)
-            {
-                ScreenType = screenType;
-                Description = description;
->>>>>>> 899e40df
+                    : LocalisableString.Interpolate($@"{CommonStrings.Next} ({steps[currentStepIndex.Value + 1].GetLocalisableDescription()})");
             }
         }
     }
