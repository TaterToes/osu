--- conflicted
+++ resolved
@@ -1,220 +1,216 @@
-﻿// Copyright (c) 2007-2017 ppy Pty Ltd <contact@ppy.sh>.
-// Licensed under the MIT Licence - https://raw.githubusercontent.com/ppy/osu/master/LICENCE
-
-using OpenTK;
-using OpenTK.Graphics;
-using osu.Framework.Allocation;
-using osu.Framework.Extensions.Color4Extensions;
-using osu.Framework.Graphics;
-using osu.Framework.Graphics.Containers;
-using osu.Framework.Localisation;
-using osu.Game.Graphics;
-using osu.Game.Graphics.Sprites;
-using osu.Framework.Graphics.Shapes;
-using osu.Game.Beatmaps;
-<<<<<<< HEAD
-using osu.Framework.Input;
-using osu.Framework.Configuration;
-=======
->>>>>>> 797e77e6
-
-namespace osu.Game.Overlays.Direct
-{
-    public class DirectGridPanel : DirectPanel
-    {
-        private const float horizontal_padding = 10;
-        private const float vertical_padding = 5;
-
-        private FillFlowContainer bottomPanel;
-        private PlayButton playButton;
-        private Box progressBar;
-
-        protected override PlayButton PlayButton => playButton;
-
-        public DirectGridPanel(BeatmapSetInfo beatmap) : base(beatmap)
-        {
-            Height = 140 + vertical_padding; //full height of all the elements plus vertical padding (autosize uses the image)
-        }
-
-        protected override void LoadComplete()
-        {
-            base.LoadComplete();
-            bottomPanel.LayoutDuration = 200;
-            bottomPanel.LayoutEasing = Easing.Out;
-            bottomPanel.Origin = Anchor.BottomLeft;
-        }
-
-        [BackgroundDependencyLoader]
-        private void load(OsuColour colours, LocalisationEngine localisation)
-        {
-            Content.CornerRadius = 4;
-
-            AddRange(new Drawable[]
-            {
-                new Box
-                {
-                    RelativeSizeAxes = Axes.Both,
-                    Colour = Color4.Black.Opacity(0.5f),
-                },
-                bottomPanel = new FillFlowContainer
-                {
-                    Anchor = Anchor.BottomLeft,
-                    Origin = Anchor.TopLeft,
-                    Direction = FillDirection.Vertical,
-                    RelativeSizeAxes = Axes.X,
-                    AutoSizeAxes = Axes.Y,
-                    Spacing = new Vector2(0f, vertical_padding),
-                    Children = new Drawable[]
-                    {
-                        new FillFlowContainer
-                        {
-                            AutoSizeAxes = Axes.Both,
-                            Padding = new MarginPadding { Left = horizontal_padding, Right = horizontal_padding },
-                            Direction = FillDirection.Vertical,
-                            Children = new[]
-                            {
-                                new OsuSpriteText
-                                {
-                                    Text = localisation.GetUnicodePreference(SetInfo.Metadata.TitleUnicode, SetInfo.Metadata.Title),
-                                    TextSize = 18,
-                                    Font = @"Exo2.0-BoldItalic",
-                                },
-                                new OsuSpriteText
-                                {
-                                    Text = localisation.GetUnicodePreference(SetInfo.Metadata.ArtistUnicode, SetInfo.Metadata.Artist),
-                                    Font = @"Exo2.0-BoldItalic",
-                                },
-                            },
-                        },
-                        new Container
-                        {
-                            RelativeSizeAxes = Axes.X,
-                            AutoSizeAxes = Axes.Y,
-                            Children = new Drawable[]
-                            {
-                                new Box
-                                {
-                                    RelativeSizeAxes = Axes.Both,
-                                },
-                                progressBar = new Box
-                                {
-                                    Origin = Anchor.BottomLeft,
-                                    RelativeSizeAxes = Axes.X,
-                                    BypassAutoSizeAxes = Axes.Both,
-                                    Size = new Vector2(0, 3),
-                                    Alpha = 0,
-                                    Colour = colours.Yellow,
-                                },
-                                new FillFlowContainer
-                                {
-                                    RelativeSizeAxes = Axes.X,
-                                    AutoSizeAxes = Axes.Y,
-                                    Direction = FillDirection.Vertical,
-                                    Padding = new MarginPadding
-                                    {
-                                        Top = vertical_padding,
-                                        Bottom = vertical_padding,
-                                        Left = horizontal_padding,
-                                        Right = horizontal_padding,
-                                    },
-                                    Children = new Drawable[]
-                                    {
-                                        new FillFlowContainer
-                                        {
-                                            AutoSizeAxes = Axes.Both,
-                                            Direction = FillDirection.Horizontal,
-                                            Children = new[]
-                                            {
-                                                new OsuSpriteText
-                                                {
-                                                    Text = "mapped by ",
-                                                    TextSize = 14,
-                                                    Shadow = false,
-                                                    Colour = colours.Gray5,
-                                                },
-                                                new OsuSpriteText
-                                                {
-                                                    Text = SetInfo.Metadata.Author,
-                                                    TextSize = 14,
-                                                    Font = @"Exo2.0-SemiBoldItalic",
-                                                    Shadow = false,
-                                                    Colour = colours.BlueDark,
-                                                },
-                                            },
-                                        },
-                                        new Container
-                                        {
-                                            AutoSizeAxes = Axes.X,
-                                            Height = 14,
-                                            Children = new[]
-                                            {
-                                                new OsuSpriteText
-                                                {
-                                                    Text = $"from {SetInfo.Metadata.Source}",
-                                                    TextSize = 14,
-                                                    Shadow = false,
-                                                    Colour = colours.Gray5,
-                                                    Alpha = string.IsNullOrEmpty(SetInfo.Metadata.Source) ? 0f : 1f,
-                                                },
-                                            },
-                                        },
-                                        new FillFlowContainer
-                                        {
-                                            AutoSizeAxes = Axes.X,
-                                            Height = 20,
-                                            Margin = new MarginPadding { Top = vertical_padding, Bottom = vertical_padding },
-                                            Children = GetDifficultyIcons(),
-                                        },
-                                    },
-                                },
-                                new DownloadButton
-                                {
-                                    Size = new Vector2(30),
-                                    Margin = new MarginPadding(horizontal_padding),
-                                    Anchor = Anchor.CentreRight,
-                                    Origin = Anchor.CentreRight,
-                                    Colour = colours.Gray5,
-                                    Action = StartDownload
-                                },
-                            },
-                        },
-                    },
-                },
-                new FillFlowContainer
-                {
-                    Anchor = Anchor.TopRight,
-                    Origin = Anchor.TopRight,
-                    AutoSizeAxes = Axes.Both,
-                    Direction = FillDirection.Vertical,
-                    Margin = new MarginPadding { Top = vertical_padding, Right = vertical_padding },
-                    Children = new[]
-                    {
-                        new Statistic(FontAwesome.fa_play_circle, SetInfo.OnlineInfo?.PlayCount ?? 0)
-                        {
-                            Margin = new MarginPadding { Right = 1 },
-                        },
-                        new Statistic(FontAwesome.fa_heart, SetInfo.OnlineInfo?.FavouriteCount ?? 0),
-                    },
-                },
-                playButton = new PlayButton(PreviewPlaying)
-                {
-                    Margin = new MarginPadding { Top = 5, Left = 10 },
-                    Size = new Vector2(30),
-                    Alpha = 0,
-                    TrackUrl = "https://b.ppy.sh/preview/" + SetInfo.OnlineBeatmapSetID + ".mp3",
-                },
-            });
-
-            PreviewPlaying.ValueChanged += newValue => playButton.FadeTo(newValue || IsHovered ? 1 : 0, 120, Easing.InOutQuint);
-            PreviewPlaying.ValueChanged += newValue => progressBar.FadeTo(newValue ? 1 : 0, 120, Easing.InOutQuint);
-        }
-
-        protected override void Update()
-        {
-            base.Update();
-
-            if (PreviewPlaying && playButton.Track != null)
-                progressBar.Width = (float)(playButton.Track.CurrentTime / playButton.Track.Length);
-        }
-    }
-}
+﻿// Copyright (c) 2007-2017 ppy Pty Ltd <contact@ppy.sh>.
+// Licensed under the MIT Licence - https://raw.githubusercontent.com/ppy/osu/master/LICENCE
+
+using OpenTK;
+using OpenTK.Graphics;
+using osu.Framework.Allocation;
+using osu.Framework.Extensions.Color4Extensions;
+using osu.Framework.Graphics;
+using osu.Framework.Graphics.Containers;
+using osu.Framework.Localisation;
+using osu.Game.Graphics;
+using osu.Game.Graphics.Sprites;
+using osu.Framework.Graphics.Shapes;
+using osu.Game.Beatmaps;
+using osu.Framework.Configuration;
+
+namespace osu.Game.Overlays.Direct
+{
+    public class DirectGridPanel : DirectPanel
+    {
+        private const float horizontal_padding = 10;
+        private const float vertical_padding = 5;
+
+        private FillFlowContainer bottomPanel;
+        private PlayButton playButton;
+        private Box progressBar;
+
+        protected override PlayButton PlayButton => playButton;
+
+        public DirectGridPanel(BeatmapSetInfo beatmap) : base(beatmap)
+        {
+            Height = 140 + vertical_padding; //full height of all the elements plus vertical padding (autosize uses the image)
+        }
+
+        protected override void LoadComplete()
+        {
+            base.LoadComplete();
+            bottomPanel.LayoutDuration = 200;
+            bottomPanel.LayoutEasing = Easing.Out;
+            bottomPanel.Origin = Anchor.BottomLeft;
+        }
+
+        [BackgroundDependencyLoader]
+        private void load(OsuColour colours, LocalisationEngine localisation)
+        {
+            Content.CornerRadius = 4;
+
+            AddRange(new Drawable[]
+            {
+                new Box
+                {
+                    RelativeSizeAxes = Axes.Both,
+                    Colour = Color4.Black.Opacity(0.5f),
+                },
+                bottomPanel = new FillFlowContainer
+                {
+                    Anchor = Anchor.BottomLeft,
+                    Origin = Anchor.TopLeft,
+                    Direction = FillDirection.Vertical,
+                    RelativeSizeAxes = Axes.X,
+                    AutoSizeAxes = Axes.Y,
+                    Spacing = new Vector2(0f, vertical_padding),
+                    Children = new Drawable[]
+                    {
+                        new FillFlowContainer
+                        {
+                            AutoSizeAxes = Axes.Both,
+                            Padding = new MarginPadding { Left = horizontal_padding, Right = horizontal_padding },
+                            Direction = FillDirection.Vertical,
+                            Children = new[]
+                            {
+                                new OsuSpriteText
+                                {
+                                    Text = localisation.GetUnicodePreference(SetInfo.Metadata.TitleUnicode, SetInfo.Metadata.Title),
+                                    TextSize = 18,
+                                    Font = @"Exo2.0-BoldItalic",
+                                },
+                                new OsuSpriteText
+                                {
+                                    Text = localisation.GetUnicodePreference(SetInfo.Metadata.ArtistUnicode, SetInfo.Metadata.Artist),
+                                    Font = @"Exo2.0-BoldItalic",
+                                },
+                            },
+                        },
+                        new Container
+                        {
+                            RelativeSizeAxes = Axes.X,
+                            AutoSizeAxes = Axes.Y,
+                            Children = new Drawable[]
+                            {
+                                new Box
+                                {
+                                    RelativeSizeAxes = Axes.Both,
+                                },
+                                progressBar = new Box
+                                {
+                                    Origin = Anchor.BottomLeft,
+                                    RelativeSizeAxes = Axes.X,
+                                    BypassAutoSizeAxes = Axes.Both,
+                                    Size = new Vector2(0, 3),
+                                    Alpha = 0,
+                                    Colour = colours.Yellow,
+                                },
+                                new FillFlowContainer
+                                {
+                                    RelativeSizeAxes = Axes.X,
+                                    AutoSizeAxes = Axes.Y,
+                                    Direction = FillDirection.Vertical,
+                                    Padding = new MarginPadding
+                                    {
+                                        Top = vertical_padding,
+                                        Bottom = vertical_padding,
+                                        Left = horizontal_padding,
+                                        Right = horizontal_padding,
+                                    },
+                                    Children = new Drawable[]
+                                    {
+                                        new FillFlowContainer
+                                        {
+                                            AutoSizeAxes = Axes.Both,
+                                            Direction = FillDirection.Horizontal,
+                                            Children = new[]
+                                            {
+                                                new OsuSpriteText
+                                                {
+                                                    Text = "mapped by ",
+                                                    TextSize = 14,
+                                                    Shadow = false,
+                                                    Colour = colours.Gray5,
+                                                },
+                                                new OsuSpriteText
+                                                {
+                                                    Text = SetInfo.Metadata.Author,
+                                                    TextSize = 14,
+                                                    Font = @"Exo2.0-SemiBoldItalic",
+                                                    Shadow = false,
+                                                    Colour = colours.BlueDark,
+                                                },
+                                            },
+                                        },
+                                        new Container
+                                        {
+                                            AutoSizeAxes = Axes.X,
+                                            Height = 14,
+                                            Children = new[]
+                                            {
+                                                new OsuSpriteText
+                                                {
+                                                    Text = $"from {SetInfo.Metadata.Source}",
+                                                    TextSize = 14,
+                                                    Shadow = false,
+                                                    Colour = colours.Gray5,
+                                                    Alpha = string.IsNullOrEmpty(SetInfo.Metadata.Source) ? 0f : 1f,
+                                                },
+                                            },
+                                        },
+                                        new FillFlowContainer
+                                        {
+                                            AutoSizeAxes = Axes.X,
+                                            Height = 20,
+                                            Margin = new MarginPadding { Top = vertical_padding, Bottom = vertical_padding },
+                                            Children = GetDifficultyIcons(),
+                                        },
+                                    },
+                                },
+                                new DownloadButton
+                                {
+                                    Size = new Vector2(30),
+                                    Margin = new MarginPadding(horizontal_padding),
+                                    Anchor = Anchor.CentreRight,
+                                    Origin = Anchor.CentreRight,
+                                    Colour = colours.Gray5,
+                                    Action = StartDownload
+                                },
+                            },
+                        },
+                    },
+                },
+                new FillFlowContainer
+                {
+                    Anchor = Anchor.TopRight,
+                    Origin = Anchor.TopRight,
+                    AutoSizeAxes = Axes.Both,
+                    Direction = FillDirection.Vertical,
+                    Margin = new MarginPadding { Top = vertical_padding, Right = vertical_padding },
+                    Children = new[]
+                    {
+                        new Statistic(FontAwesome.fa_play_circle, SetInfo.OnlineInfo?.PlayCount ?? 0)
+                        {
+                            Margin = new MarginPadding { Right = 1 },
+                        },
+                        new Statistic(FontAwesome.fa_heart, SetInfo.OnlineInfo?.FavouriteCount ?? 0),
+                    },
+                },
+                playButton = new PlayButton(PreviewPlaying)
+                {
+                    Margin = new MarginPadding { Top = 5, Left = 10 },
+                    Size = new Vector2(30),
+                    Alpha = 0,
+                    TrackUrl = "https://b.ppy.sh/preview/" + SetInfo.OnlineBeatmapSetID + ".mp3",
+                },
+            });
+
+            PreviewPlaying.ValueChanged += newValue => playButton.FadeTo(newValue || IsHovered ? 1 : 0, 120, Easing.InOutQuint);
+            PreviewPlaying.ValueChanged += newValue => progressBar.FadeTo(newValue ? 1 : 0, 120, Easing.InOutQuint);
+        }
+
+        protected override void Update()
+        {
+            base.Update();
+
+            if (PreviewPlaying && playButton.Track != null)
+                progressBar.Width = (float)(playButton.Track.CurrentTime / playButton.Track.Length);
+        }
+    }
+}