// Copyright (c) ppy Pty Ltd <contact@ppy.sh>. Licensed under the MIT Licence.
// See the LICENCE file in the repository root for full licence text.

using System;
using System.Collections.Generic;
using System.Diagnostics;
using System.IO;
using System.Linq;
using System.Threading.Tasks;
using osu.Framework.Allocation;
using osu.Framework.Bindables;
using osu.Framework.Graphics;
using osu.Framework.Graphics.Containers;
using osu.Framework.Graphics.UserInterface;
using osu.Framework.Input;
using osu.Framework.Input.Bindings;
using osu.Framework.Input.Events;
using osu.Framework.Localisation;
using osu.Framework.Testing;
using osu.Game.Database;
using osu.Game.Graphics;
using osu.Game.Graphics.Containers;
using osu.Game.Graphics.Cursor;
using osu.Game.Graphics.UserInterface;
using osu.Game.Localisation;
using osu.Game.Overlays.OSD;
using osu.Game.Screens.Edit;
using osu.Game.Screens.Edit.Components;
using osu.Game.Screens.Edit.Components.Menus;
using osu.Game.Skinning;

namespace osu.Game.Overlays.SkinEditor
{
    [Cached(typeof(SkinEditor))]
    public partial class SkinEditor : VisibilityContainer, ICanAcceptFiles, IKeyBindingHandler<PlatformAction>, IEditorChangeHandler
    {
        public const double TRANSITION_DURATION = 300;

        public const float MENU_HEIGHT = 40;

        public readonly BindableList<ISkinnableDrawable> SelectedComponents = new BindableList<ISkinnableDrawable>();

        protected override bool StartHidden => true;

        private Drawable targetScreen = null!;

        private OsuTextFlowContainer headerText = null!;

        private Bindable<Skin> currentSkin = null!;

        [Resolved]
        private OsuGame? game { get; set; }

        [Resolved]
        private SkinManager skins { get; set; } = null!;

        [Resolved]
        private OsuColour colours { get; set; } = null!;

        [Resolved]
        private RealmAccess realm { get; set; } = null!;

        [Resolved]
        private SkinEditorOverlay? skinEditorOverlay { get; set; }

        [Cached]
        private readonly OverlayColourProvider colourProvider = new OverlayColourProvider(OverlayColourScheme.Blue);

        private bool hasBegunMutating;

        private Container? content;

        private EditorSidebar componentsSidebar = null!;
        private EditorSidebar settingsSidebar = null!;

        private SkinEditorChangeHandler? changeHandler;

        private EditorMenuItem undoMenuItem = null!;
        private EditorMenuItem redoMenuItem = null!;

        [Resolved]
        private OnScreenDisplay? onScreenDisplay { get; set; }

        public SkinEditor()
        {
        }

        public SkinEditor(Drawable targetScreen)
        {
            UpdateTargetScreen(targetScreen);
        }

        [BackgroundDependencyLoader]
        private void load()
        {
            RelativeSizeAxes = Axes.Both;

            InternalChild = new OsuContextMenuContainer
            {
                RelativeSizeAxes = Axes.Both,
                Child = new GridContainer
                {
                    RelativeSizeAxes = Axes.Both,
                    RowDimensions = new[]
                    {
                        new Dimension(GridSizeMode.AutoSize),
                        new Dimension(GridSizeMode.AutoSize),
                        new Dimension(),
                    },

                    Content = new[]
                    {
                        new Drawable[]
                        {
                            new Container
                            {
                                Name = @"Menu container",
                                RelativeSizeAxes = Axes.X,
                                Depth = float.MinValue,
                                Height = MENU_HEIGHT,
                                Children = new Drawable[]
                                {
                                    new EditorMenuBar
                                    {
                                        Anchor = Anchor.CentreLeft,
                                        Origin = Anchor.CentreLeft,
                                        RelativeSizeAxes = Axes.Both,
                                        Items = new[]
                                        {
                                            new MenuItem(CommonStrings.MenuBarFile)
                                            {
                                                Items = new[]
                                                {
                                                    new EditorMenuItem(Resources.Localisation.Web.CommonStrings.ButtonsSave, MenuItemType.Standard, () => Save()),
                                                    new EditorMenuItem(CommonStrings.RevertToDefault, MenuItemType.Destructive, revert),
                                                    new EditorMenuItemSpacer(),
                                                    new EditorMenuItem(CommonStrings.Exit, MenuItemType.Standard, () => skinEditorOverlay?.Hide()),
                                                },
                                            },
                                            new MenuItem(CommonStrings.MenuBarEdit)
                                            {
                                                Items = new[]
                                                {
                                                    undoMenuItem = new EditorMenuItem(CommonStrings.Undo, MenuItemType.Standard, Undo),
                                                    redoMenuItem = new EditorMenuItem(CommonStrings.Redo, MenuItemType.Standard, Redo),
                                                }
                                            },
                                        }
                                    },
                                    headerText = new OsuTextFlowContainer
                                    {
                                        TextAnchor = Anchor.TopRight,
                                        Padding = new MarginPadding(5),
                                        Anchor = Anchor.TopRight,
                                        Origin = Anchor.TopRight,
                                        AutoSizeAxes = Axes.X,
                                        RelativeSizeAxes = Axes.Y,
                                    },
                                },
                            },
                        },
                        new Drawable[]
                        {
                            new SkinEditorSceneLibrary
                            {
                                RelativeSizeAxes = Axes.X,
                            },
                        },
                        new Drawable[]
                        {
                            new GridContainer
                            {
                                RelativeSizeAxes = Axes.Both,
                                ColumnDimensions = new[]
                                {
                                    new Dimension(GridSizeMode.AutoSize),
                                    new Dimension(),
                                    new Dimension(GridSizeMode.AutoSize),
                                },
                                Content = new[]
                                {
                                    new Drawable[]
                                    {
                                        componentsSidebar = new EditorSidebar(),
                                        content = new Container
                                        {
                                            Depth = float.MaxValue,
                                            RelativeSizeAxes = Axes.Both,
                                        },
                                        settingsSidebar = new EditorSidebar(),
                                    }
                                }
                            }
                        },
                    }
                }
            };
        }

        protected override void LoadComplete()
        {
            base.LoadComplete();

            Show();

            game?.RegisterImportHandler(this);

            // as long as the skin editor is loaded, let's make sure we can modify the current skin.
            currentSkin = skins.CurrentSkin.GetBoundCopy();

            // schedule ensures this only happens when the skin editor is visible.
            // also avoid some weird endless recursion / bindable feedback loop (something to do with tracking skins across three different bindable types).
            // probably something which will be factored out in a future database refactor so not too concerning for now.
            currentSkin.BindValueChanged(_ =>
            {
                hasBegunMutating = false;
                Scheduler.AddOnce(skinChanged);
            }, true);

            SelectedComponents.BindCollectionChanged((_, _) => Scheduler.AddOnce(populateSettings), true);
        }

        public bool OnPressed(KeyBindingPressEvent<PlatformAction> e)
        {
            switch (e.Action)
            {
                case PlatformAction.Undo:
                    Undo();
                    return true;

                case PlatformAction.Redo:
                    Redo();
                    return true;

                case PlatformAction.Save:
                    if (e.Repeat)
                        return false;

                    Save();
                    return true;
            }

            return false;
        }

        public void OnReleased(KeyBindingReleaseEvent<PlatformAction> e)
        {
        }

        public void UpdateTargetScreen(Drawable targetScreen)
        {
            this.targetScreen = targetScreen;

            changeHandler?.Dispose();

            SelectedComponents.Clear();

            // Immediately clear the previous blueprint container to ensure it doesn't try to interact with the old target.
            content?.Clear();

            Scheduler.AddOnce(loadBlueprintContainer);
            Scheduler.AddOnce(populateSettings);

            void loadBlueprintContainer()
            {
                Debug.Assert(content != null);

                changeHandler = new SkinEditorChangeHandler(targetScreen);
                changeHandler.CanUndo.BindValueChanged(v => undoMenuItem.Action.Disabled = !v.NewValue, true);
                changeHandler.CanRedo.BindValueChanged(v => redoMenuItem.Action.Disabled = !v.NewValue, true);

                content.Child = new SkinBlueprintContainer(targetScreen);

                componentsSidebar.Child = new SkinComponentToolbox(getFirstTarget() as CompositeDrawable)
                {
                    RequestPlacement = placeComponent
                };
            }
        }

        private void skinChanged()
        {
            headerText.Clear();

            headerText.AddParagraph(SkinEditorStrings.SkinEditor, cp => cp.Font = OsuFont.Default.With(size: 16));
            headerText.NewParagraph();
            headerText.AddText(SkinEditorStrings.CurrentlyEditing, cp =>
            {
                cp.Font = OsuFont.Default.With(size: 12);
                cp.Colour = colours.Yellow;
            });

            headerText.AddText($" {currentSkin.Value.SkinInfo}", cp =>
            {
                cp.Font = OsuFont.Default.With(size: 12, weight: FontWeight.Bold);
                cp.Colour = colours.Yellow;
            });

            skins.EnsureMutableSkin();
            hasBegunMutating = true;
        }

        private void placeComponent(Type type)
        {
            if (!(Activator.CreateInstance(type) is ISkinnableDrawable component))
                throw new InvalidOperationException($"Attempted to instantiate a component for placement which was not an {typeof(ISkinnableDrawable)}.");

            placeComponent(component);
        }

        private void placeComponent(ISkinnableDrawable component, bool applyDefaults = true)
        {
            var targetContainer = getFirstTarget();

            if (targetContainer == null)
                return;

            var drawableComponent = (Drawable)component;

            if (applyDefaults)
            {
                // give newly added components a sane starting location.
                drawableComponent.Origin = Anchor.TopCentre;
                drawableComponent.Anchor = Anchor.TopCentre;
                drawableComponent.Y = targetContainer.DrawSize.Y / 2;
            }

            targetContainer.Add(component);

            SelectedComponents.Clear();
            SelectedComponents.Add(component);

            changeHandler?.SaveState();
        }

        private void populateSettings()
        {
            settingsSidebar.Clear();

            foreach (var component in SelectedComponents.OfType<Drawable>())
                settingsSidebar.Add(new SkinSettingsToolbox(component));
        }

        private IEnumerable<ISkinnableTarget> availableTargets => targetScreen.ChildrenOfType<ISkinnableTarget>();

        private ISkinnableTarget? getFirstTarget() => availableTargets.FirstOrDefault();

        private ISkinnableTarget? getTarget(GlobalSkinComponentLookup.LookupType target)
        {
            return availableTargets.FirstOrDefault(c => c.Target == target);
        }

        private void revert()
        {
            ISkinnableTarget[] targetContainers = availableTargets.ToArray();

            foreach (var t in targetContainers)
            {
                currentSkin.Value.ResetDrawableTarget(t);

                // add back default components
                getTarget(t.Target)?.Reload();
            }
        }

<<<<<<< HEAD
        protected void Undo() => changeHandler?.RestoreState(-1);

        protected void Redo() => changeHandler?.RestoreState(1);

        public void Save()
=======
        public void Save(bool userTriggered = true)
>>>>>>> 9bcc6bf6
        {
            if (!hasBegunMutating)
                return;

            ISkinnableTarget[] targetContainers = availableTargets.ToArray();

            foreach (var t in targetContainers)
                currentSkin.Value.UpdateDrawableTarget(t);

            // In the case the save was user triggered, always show the save message to make them feel confident.
            if (skins.Save(skins.CurrentSkin.Value) || userTriggered)
                onScreenDisplay?.Display(new SkinEditorToast(ToastStrings.SkinSaved, currentSkin.Value.SkinInfo.ToString() ?? "Unknown"));
        }

        protected override bool OnHover(HoverEvent e) => true;

        protected override bool OnMouseDown(MouseDownEvent e) => true;

        public override void Hide()
        {
            base.Hide();
            SelectedComponents.Clear();
        }

        protected override void PopIn()
        {
            this.FadeIn(TRANSITION_DURATION, Easing.OutQuint);
        }

        protected override void PopOut()
        {
            this.FadeOut(TRANSITION_DURATION, Easing.OutQuint);
        }

        public void DeleteItems(ISkinnableDrawable[] items)
        {
            foreach (var item in items)
                availableTargets.FirstOrDefault(t => t.Components.Contains(item))?.Remove(item);

            changeHandler?.SaveState();
        }

        #region Drag & drop import handling

        public Task Import(params string[] paths)
        {
            Schedule(() =>
            {
                var file = new FileInfo(paths.First());

                // import to skin
                currentSkin.Value.SkinInfo.PerformWrite(skinInfo =>
                {
                    using (var contents = file.OpenRead())
                        skins.AddFile(skinInfo, contents, file.Name);
                });

                // Even though we are 100% on an update thread, we need to wait for realm callbacks to fire (to correctly invalidate caches in RealmBackedResourceStore).
                // See https://github.com/realm/realm-dotnet/discussions/2634#discussioncomment-2483573 for further discussion.
                // This is the best we can do for now.
                realm.Run(r => r.Refresh());

                var skinnableTarget = getFirstTarget();

                // Import still should happen for now, even if not placeable (as it allows a user to import skin resources that would apply to legacy gameplay skins).
                if (skinnableTarget == null)
                    return;

                // place component
                var sprite = new SkinnableSprite
                {
                    SpriteName = { Value = file.Name },
                    Origin = Anchor.Centre,
                    Position = skinnableTarget.ToLocalSpace(GetContainingInputManager().CurrentState.Mouse.Position),
                };

                placeComponent(sprite, false);

                SkinSelectionHandler.ApplyClosestAnchor(sprite);
            });

            return Task.CompletedTask;
        }

        Task ICanAcceptFiles.Import(ImportTask[] tasks, ImportParameters parameters) => throw new NotImplementedException();

        public IEnumerable<string> HandledExtensions => new[] { ".jpg", ".jpeg", ".png" };

        #endregion

        protected override void Dispose(bool isDisposing)
        {
            base.Dispose(isDisposing);

            game?.UnregisterImportHandler(this);
        }

        private partial class SkinEditorToast : Toast
        {
            public SkinEditorToast(LocalisableString value, string skinDisplayName)
                : base(SkinSettingsStrings.SkinLayoutEditor, value, skinDisplayName)
            {
            }
        }

        #region Delegation of IEditorChangeHandler

        public event Action? OnStateChange
        {
            add => changeHandler!.OnStateChange += value;
            remove => changeHandler!.OnStateChange -= value;
        }

        public void BeginChange() => changeHandler?.BeginChange();
        public void EndChange() => changeHandler?.EndChange();
        public void SaveState() => changeHandler?.SaveState();

        #endregion
    }
}<|MERGE_RESOLUTION|>--- conflicted
+++ resolved
@@ -363,15 +363,11 @@
             }
         }
 
-<<<<<<< HEAD
         protected void Undo() => changeHandler?.RestoreState(-1);
 
         protected void Redo() => changeHandler?.RestoreState(1);
 
-        public void Save()
-=======
         public void Save(bool userTriggered = true)
->>>>>>> 9bcc6bf6
         {
             if (!hasBegunMutating)
                 return;
