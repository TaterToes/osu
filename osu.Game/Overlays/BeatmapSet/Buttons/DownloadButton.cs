--- conflicted
+++ resolved
@@ -20,12 +20,9 @@
 {
     public class DownloadButton : DownloadTrackingComposite, IHasTooltip
     {
-<<<<<<< HEAD
         private readonly bool noVideo;
-        public string TooltipText => button.Enabled ? null : "You gotta be an osu!supporter to download for now 'yo";
-=======
-        public string TooltipText => "Download this beatmap";
->>>>>>> e54771c8
+
+        public string TooltipText => button.Enabled ? "Download this beatmap" : "Login to download";
 
         private readonly IBindable<User> localUser = new Bindable<User>();
 
@@ -148,24 +145,11 @@
                         this.FadeIn(200);
                         break;
                 }
-<<<<<<< HEAD
             }, true);
         }
 
-        private void userChanged(User user) => button.Enabled.Value = user.IsSupporter;
+        private void userChanged(User user) => button.Enabled.Value = !(user is GuestUser);
 
-=======
-            };
-        }
-
-        [BackgroundDependencyLoader]
-        private void load(APIAccess api)
-        {
-            localUser.BindTo(api.LocalUser);
-            Enabled.BindValueChanged(enabledChanged, true);
-        }
-
->>>>>>> e54771c8
         private void enabledChanged(bool enabled) => this.FadeColour(enabled ? Color4.White : Color4.Gray, 200, Easing.OutQuint);
     }
 }