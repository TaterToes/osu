<<<<<<< HEAD
﻿// Copyright (c) 2007-2018 ppy Pty Ltd <contact@ppy.sh>.
// Licensed under the MIT Licence - https://raw.githubusercontent.com/ppy/osu/master/LICENCE

using osu.Framework.Allocation;
using OpenTK;
using OpenTK.Graphics;
using osu.Framework.Extensions.Color4Extensions;
using osu.Framework.Graphics;
using osu.Framework.Graphics.Containers;
using osu.Framework.Graphics.Shapes;
using osu.Framework.Input;
using osu.Game.Beatmaps;
using osu.Game.Graphics;
using osu.Game.Graphics.Containers;
using osu.Game.Online.API;
using osu.Game.Online.API.Requests;
using osu.Game.Overlays.BeatmapSet;
using osu.Game.Rulesets;
using osu.Game.Overlays.BeatmapSet.Scores;
using System.Linq;
using osu.Game.Graphics.UserInterface;

namespace osu.Game.Overlays
{
    public class BeatmapSetOverlay : WaveOverlayContainer
    {
        private const int fade_duration = 300;

        public const float X_PADDING = 40;
        public const float RIGHT_WIDTH = 275;

        private readonly Header header;
        private readonly Info info;
        private readonly ScoresContainer scores;
        private readonly LoadingAnimation loading;

        private APIAccess api;
        private RulesetStore rulesets;
        private GetScoresRequest getScoresRequest;

        private readonly ScrollContainer scroll;

        private BeatmapSetInfo beatmapSet;

        public BeatmapSetInfo BeatmapSet
        {
            get => beatmapSet;
            set
            {
                if (value == beatmapSet)
                    return;

                beatmapSet = value;

                if (beatmapSet == null)
                {
                    scroll.FadeOut(fade_duration);
                    loading.Show();
                    return;
                }

                header.BeatmapSet = info.BeatmapSet = beatmapSet;
                loading.Hide();
                scroll.FadeIn(fade_duration);
            }
        }

        // receive input outside our bounds so we can trigger a close event on ourselves.
        public override bool ReceiveMouseInputAt(Vector2 screenSpacePos) => true;

        public BeatmapSetOverlay()
        {
            FirstWaveColour = OsuColour.Gray(0.4f);
            SecondWaveColour = OsuColour.Gray(0.3f);
            ThirdWaveColour = OsuColour.Gray(0.2f);
            FourthWaveColour = OsuColour.Gray(0.1f);

            Anchor = Anchor.TopCentre;
            Origin = Anchor.TopCentre;
            RelativeSizeAxes = Axes.Both;
            Width = 0.85f;

            Masking = true;
            EdgeEffect = new EdgeEffectParameters
            {
                Colour = Color4.Black.Opacity(0),
                Type = EdgeEffectType.Shadow,
                Radius = 3,
                Offset = new Vector2(0f, 1f),
            };

            Children = new Drawable[]
            {
                new Box
                {
                    RelativeSizeAxes = Axes.Both,
                    Colour = OsuColour.Gray(0.2f)
                },
                loading = new LoadingAnimation
                {
                    State = Visibility.Visible,
                },
                scroll = new ScrollContainer
                {
                    RelativeSizeAxes = Axes.Both,
                    ScrollbarVisible = false,
                    Alpha = 0,
                    Child = new ReverseChildIDFillFlowContainer<Drawable>
                    {
                        RelativeSizeAxes = Axes.X,
                        AutoSizeAxes = Axes.Y,
                        Direction = FillDirection.Vertical,
                        Children = new Drawable[]
                        {
                            header = new Header(),
                            info = new Info(),
                            scores = new ScoresContainer(),
                        },
                    },
                },
            };

            header.Picker.Beatmap.ValueChanged += b =>
            {
                info.Beatmap = b;

                if (b != null)
                    updateScores(b);
            };
        }

        private void updateScores(BeatmapInfo beatmap)
        {
            getScoresRequest?.Cancel();

            if (!beatmap.OnlineBeatmapID.HasValue)
            {
                scores.CleanAllScores();
                return;
            }

            scores.IsLoading = true;

            getScoresRequest = new GetScoresRequest(beatmap, beatmap.Ruleset);
            getScoresRequest.Success += r =>
            {
                scores.Scores = r.Scores;
                scores.IsLoading = false;
            };
            api.Queue(getScoresRequest);
        }

        [BackgroundDependencyLoader]
        private void load(APIAccess api, RulesetStore rulesets)
        {
            this.api = api;
            this.rulesets = rulesets;
        }

        protected override void PopIn()
        {
            base.PopIn();
            FadeEdgeEffectTo(0.25f, APPEAR_DURATION, Easing.In);
        }

        protected override void PopOut()
        {
            base.PopOut();
            header.Details.StopPreview();
            FadeEdgeEffectTo(0, DISAPPEAR_DURATION, Easing.Out);
            BeatmapSet = null;
        }

        protected override bool OnClick(InputState state)
        {
            State = Visibility.Hidden;
            return true;
        }

        public void ShowBeatmap(int beatmapId)
        {
            BeatmapSet = null;
            var req = new GetBeatmapSetRequest(beatmapId, BeatmapSetLookupType.BeatmapId);
            req.Success += res =>
            {
                ShowBeatmapSet(res.ToBeatmapSet(rulesets));
                header.Picker.Beatmap.Value = header.BeatmapSet.Beatmaps.First(b => b.OnlineBeatmapID == beatmapId);
            };
            api.Queue(req);
            Show();
        }

        public void ShowBeatmapSet(int beatmapSetId)
        {
            BeatmapSet = null;
            var req = new GetBeatmapSetRequest(beatmapSetId);
            req.Success += res => ShowBeatmapSet(res.ToBeatmapSet(rulesets));
            api.Queue(req);
            Show();
        }

        public void ShowBeatmapSet(BeatmapSetInfo set)
        {
            BeatmapSet = set;
            Show();
            scroll.ScrollTo(0);
        }
    }
}
=======
﻿// Copyright (c) 2007-2018 ppy Pty Ltd <contact@ppy.sh>.
// Licensed under the MIT Licence - https://raw.githubusercontent.com/ppy/osu/master/LICENCE

using osu.Framework.Allocation;
using OpenTK;
using OpenTK.Graphics;
using osu.Framework.Extensions.Color4Extensions;
using osu.Framework.Graphics;
using osu.Framework.Graphics.Containers;
using osu.Framework.Graphics.Shapes;
using osu.Framework.Input;
using osu.Game.Beatmaps;
using osu.Game.Graphics;
using osu.Game.Graphics.Containers;
using osu.Game.Online.API;
using osu.Game.Online.API.Requests;
using osu.Game.Overlays.BeatmapSet;
using osu.Game.Rulesets;
using osu.Game.Overlays.BeatmapSet.Scores;

namespace osu.Game.Overlays
{
    public class BeatmapSetOverlay : WaveOverlayContainer
    {
        public const float X_PADDING = 40;
        public const float RIGHT_WIDTH = 275;

        private readonly Header header;
        private readonly Info info;
        private readonly ScoresContainer scores;

        private APIAccess api;
        private RulesetStore rulesets;
        private GetScoresRequest getScoresRequest;

        private readonly ScrollContainer scroll;

        // receive input outside our bounds so we can trigger a close event on ourselves.
        public override bool ReceiveMouseInputAt(Vector2 screenSpacePos) => true;

        public BeatmapSetOverlay()
        {
            Waves.FirstWaveColour = OsuColour.Gray(0.4f);
            Waves.SecondWaveColour = OsuColour.Gray(0.3f);
            Waves.ThirdWaveColour = OsuColour.Gray(0.2f);
            Waves.FourthWaveColour = OsuColour.Gray(0.1f);

            Anchor = Anchor.TopCentre;
            Origin = Anchor.TopCentre;
            RelativeSizeAxes = Axes.Both;
            Width = 0.85f;

            Masking = true;
            EdgeEffect = new EdgeEffectParameters
            {
                Colour = Color4.Black.Opacity(0),
                Type = EdgeEffectType.Shadow,
                Radius = 3,
                Offset = new Vector2(0f, 1f),
            };

            Children = new Drawable[]
            {
                new Box
                {
                    RelativeSizeAxes = Axes.Both,
                    Colour = OsuColour.Gray(0.2f)
                },
                scroll = new ScrollContainer
                {
                    RelativeSizeAxes = Axes.Both,
                    ScrollbarVisible = false,
                    Child = new ReverseChildIDFillFlowContainer<Drawable>
                    {
                        RelativeSizeAxes = Axes.X,
                        AutoSizeAxes = Axes.Y,
                        Direction = FillDirection.Vertical,
                        Children = new Drawable[]
                        {
                            header = new Header(),
                            info = new Info(),
                            scores = new ScoresContainer(),
                        },
                    },
                },
            };

            header.Picker.Beatmap.ValueChanged += b =>
            {
                info.Beatmap = b;
                updateScores(b);
            };
        }

        private void updateScores(BeatmapInfo beatmap)
        {
            getScoresRequest?.Cancel();

            if (!beatmap.OnlineBeatmapID.HasValue)
            {
                scores.CleanAllScores();
                return;
            }

            scores.IsLoading = true;

            getScoresRequest = new GetScoresRequest(beatmap, beatmap.Ruleset);
            getScoresRequest.Success += r =>
            {
                scores.Scores = r.Scores;
                scores.IsLoading = false;
            };
            api.Queue(getScoresRequest);
        }

        [BackgroundDependencyLoader]
        private void load(APIAccess api, RulesetStore rulesets)
        {
            this.api = api;
            this.rulesets = rulesets;
        }

        protected override void PopIn()
        {
            base.PopIn();
            FadeEdgeEffectTo(0.25f, WaveContainer.APPEAR_DURATION, Easing.In);
        }

        protected override void PopOut()
        {
            base.PopOut();
            header.Details.StopPreview();
            FadeEdgeEffectTo(0, WaveContainer.DISAPPEAR_DURATION, Easing.Out);
        }

        protected override bool OnClick(InputState state)
        {
            State = Visibility.Hidden;
            return true;
        }

        public void ShowBeatmapSet(int beatmapSetId)
        {
            // todo: display the overlay while we are loading here. we need to support setting BeatmapSet to null for this to work.
            var req = new GetBeatmapSetRequest(beatmapSetId);
            req.Success += res => ShowBeatmapSet(res.ToBeatmapSet(rulesets));
            api.Queue(req);
        }

        public void ShowBeatmapSet(BeatmapSetInfo set)
        {
            header.BeatmapSet = info.BeatmapSet = set;
            Show();
            scroll.ScrollTo(0);
        }
    }
}
>>>>>>> f678ce1b
<|MERGE_RESOLUTION|>--- conflicted
+++ resolved
@@ -1,4 +1,3 @@
-<<<<<<< HEAD
 ﻿// Copyright (c) 2007-2018 ppy Pty Ltd <contact@ppy.sh>.
 // Licensed under the MIT Licence - https://raw.githubusercontent.com/ppy/osu/master/LICENCE
 
@@ -71,10 +70,10 @@
 
         public BeatmapSetOverlay()
         {
-            FirstWaveColour = OsuColour.Gray(0.4f);
-            SecondWaveColour = OsuColour.Gray(0.3f);
-            ThirdWaveColour = OsuColour.Gray(0.2f);
-            FourthWaveColour = OsuColour.Gray(0.1f);
+            Waves.FirstWaveColour = OsuColour.Gray(0.4f);
+            Waves.SecondWaveColour = OsuColour.Gray(0.3f);
+            Waves.ThirdWaveColour = OsuColour.Gray(0.2f);
+            Waves.FourthWaveColour = OsuColour.Gray(0.1f);
 
             Anchor = Anchor.TopCentre;
             Origin = Anchor.TopCentre;
@@ -161,14 +160,15 @@
         protected override void PopIn()
         {
             base.PopIn();
-            FadeEdgeEffectTo(0.25f, APPEAR_DURATION, Easing.In);
+            FadeEdgeEffectTo(0.25f, WaveContainer.APPEAR_DURATION, Easing.In);
         }
 
         protected override void PopOut()
         {
             base.PopOut();
             header.Details.StopPreview();
-            FadeEdgeEffectTo(0, DISAPPEAR_DURATION, Easing.Out);
+
+            FadeEdgeEffectTo(0, WaveContainer.DISAPPEAR_DURATION, Easing.Out);
             BeatmapSet = null;
         }
 
@@ -207,163 +207,4 @@
             scroll.ScrollTo(0);
         }
     }
-}
-=======
-﻿// Copyright (c) 2007-2018 ppy Pty Ltd <contact@ppy.sh>.
-// Licensed under the MIT Licence - https://raw.githubusercontent.com/ppy/osu/master/LICENCE
-
-using osu.Framework.Allocation;
-using OpenTK;
-using OpenTK.Graphics;
-using osu.Framework.Extensions.Color4Extensions;
-using osu.Framework.Graphics;
-using osu.Framework.Graphics.Containers;
-using osu.Framework.Graphics.Shapes;
-using osu.Framework.Input;
-using osu.Game.Beatmaps;
-using osu.Game.Graphics;
-using osu.Game.Graphics.Containers;
-using osu.Game.Online.API;
-using osu.Game.Online.API.Requests;
-using osu.Game.Overlays.BeatmapSet;
-using osu.Game.Rulesets;
-using osu.Game.Overlays.BeatmapSet.Scores;
-
-namespace osu.Game.Overlays
-{
-    public class BeatmapSetOverlay : WaveOverlayContainer
-    {
-        public const float X_PADDING = 40;
-        public const float RIGHT_WIDTH = 275;
-
-        private readonly Header header;
-        private readonly Info info;
-        private readonly ScoresContainer scores;
-
-        private APIAccess api;
-        private RulesetStore rulesets;
-        private GetScoresRequest getScoresRequest;
-
-        private readonly ScrollContainer scroll;
-
-        // receive input outside our bounds so we can trigger a close event on ourselves.
-        public override bool ReceiveMouseInputAt(Vector2 screenSpacePos) => true;
-
-        public BeatmapSetOverlay()
-        {
-            Waves.FirstWaveColour = OsuColour.Gray(0.4f);
-            Waves.SecondWaveColour = OsuColour.Gray(0.3f);
-            Waves.ThirdWaveColour = OsuColour.Gray(0.2f);
-            Waves.FourthWaveColour = OsuColour.Gray(0.1f);
-
-            Anchor = Anchor.TopCentre;
-            Origin = Anchor.TopCentre;
-            RelativeSizeAxes = Axes.Both;
-            Width = 0.85f;
-
-            Masking = true;
-            EdgeEffect = new EdgeEffectParameters
-            {
-                Colour = Color4.Black.Opacity(0),
-                Type = EdgeEffectType.Shadow,
-                Radius = 3,
-                Offset = new Vector2(0f, 1f),
-            };
-
-            Children = new Drawable[]
-            {
-                new Box
-                {
-                    RelativeSizeAxes = Axes.Both,
-                    Colour = OsuColour.Gray(0.2f)
-                },
-                scroll = new ScrollContainer
-                {
-                    RelativeSizeAxes = Axes.Both,
-                    ScrollbarVisible = false,
-                    Child = new ReverseChildIDFillFlowContainer<Drawable>
-                    {
-                        RelativeSizeAxes = Axes.X,
-                        AutoSizeAxes = Axes.Y,
-                        Direction = FillDirection.Vertical,
-                        Children = new Drawable[]
-                        {
-                            header = new Header(),
-                            info = new Info(),
-                            scores = new ScoresContainer(),
-                        },
-                    },
-                },
-            };
-
-            header.Picker.Beatmap.ValueChanged += b =>
-            {
-                info.Beatmap = b;
-                updateScores(b);
-            };
-        }
-
-        private void updateScores(BeatmapInfo beatmap)
-        {
-            getScoresRequest?.Cancel();
-
-            if (!beatmap.OnlineBeatmapID.HasValue)
-            {
-                scores.CleanAllScores();
-                return;
-            }
-
-            scores.IsLoading = true;
-
-            getScoresRequest = new GetScoresRequest(beatmap, beatmap.Ruleset);
-            getScoresRequest.Success += r =>
-            {
-                scores.Scores = r.Scores;
-                scores.IsLoading = false;
-            };
-            api.Queue(getScoresRequest);
-        }
-
-        [BackgroundDependencyLoader]
-        private void load(APIAccess api, RulesetStore rulesets)
-        {
-            this.api = api;
-            this.rulesets = rulesets;
-        }
-
-        protected override void PopIn()
-        {
-            base.PopIn();
-            FadeEdgeEffectTo(0.25f, WaveContainer.APPEAR_DURATION, Easing.In);
-        }
-
-        protected override void PopOut()
-        {
-            base.PopOut();
-            header.Details.StopPreview();
-            FadeEdgeEffectTo(0, WaveContainer.DISAPPEAR_DURATION, Easing.Out);
-        }
-
-        protected override bool OnClick(InputState state)
-        {
-            State = Visibility.Hidden;
-            return true;
-        }
-
-        public void ShowBeatmapSet(int beatmapSetId)
-        {
-            // todo: display the overlay while we are loading here. we need to support setting BeatmapSet to null for this to work.
-            var req = new GetBeatmapSetRequest(beatmapSetId);
-            req.Success += res => ShowBeatmapSet(res.ToBeatmapSet(rulesets));
-            api.Queue(req);
-        }
-
-        public void ShowBeatmapSet(BeatmapSetInfo set)
-        {
-            header.BeatmapSet = info.BeatmapSet = set;
-            Show();
-            scroll.ScrollTo(0);
-        }
-    }
-}
->>>>>>> f678ce1b
+}