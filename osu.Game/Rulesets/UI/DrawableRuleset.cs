--- conflicted
+++ resolved
@@ -522,11 +522,8 @@
         public BindableNumber<double> Frequency => throw new NotImplementedException();
 
         public BindableNumber<double> Tempo => throw new NotImplementedException();
-<<<<<<< HEAD
-=======
 
         public IBindable<double> GetAggregate(AdjustableProperty type) => throw new NotImplementedException();
->>>>>>> 5624b9fd
 
         public IBindable<double> AggregateVolume => throw new NotImplementedException();
 
