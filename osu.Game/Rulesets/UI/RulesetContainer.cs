--- conflicted
+++ resolved
@@ -229,11 +229,7 @@
             Debug.Assert(workingBeatmap != null, "RulesetContainer initialized with a null beatmap.");
 
             WorkingBeatmap = workingBeatmap;
-<<<<<<< HEAD
-            IsForCurrentRuleset = isForCurrentRuleset;
-=======
             // ReSharper disable once PossibleNullReferenceException
->>>>>>> f755ea53
             Mods = workingBeatmap.Mods.Value;
 
             RelativeSizeAxes = Axes.Both;
@@ -254,16 +250,8 @@
         /// <param name="mods"></param>
         private void applyMods(IEnumerable<Mod> mods, OsuConfigManager config)
         {
-            if(mods == null)
-            {
+            if (mods == null)
                 return;
-<<<<<<< HEAD
-            }
-            foreach (var mod in mods.OfType<IApplicableToHitObject<TObject>>())
-                foreach (var obj in Beatmap.HitObjects)
-                    mod.ApplyToHitObject(obj);
-=======
->>>>>>> f755ea53
 
             foreach (var mod in mods.OfType<IApplicableToRulesetContainer<TObject>>())
                 mod.ApplyToRulesetContainer(this);
