// Copyright (c) 2007-2017 ppy Pty Ltd <contact@ppy.sh>.
// Licensed under the MIT Licence - https://raw.githubusercontent.com/ppy/osu/master/LICENCE

using System;
using System.Collections.Generic;
using System.Linq;
using OpenTK.Graphics;
using osu.Framework.Allocation;
using osu.Framework.Graphics;
using osu.Framework.Graphics.Containers;
using osu.Framework.Graphics.Shapes;
using osu.Framework.Logging;
using osu.Framework.Timing;
using osu.Game.Beatmaps;
using osu.Game.Rulesets.Edit.Tools;
using osu.Game.Rulesets.UI;
using osu.Game.Screens.Edit.Screens.Compose.RadioButtons;

namespace osu.Game.Rulesets.Edit
{
    public abstract class HitObjectComposer : CompositeDrawable
    {
        private readonly Ruleset ruleset;

        protected ICompositionTool CurrentTool { get; private set; }

        protected HitObjectComposer(Ruleset ruleset)
        {
            this.ruleset = ruleset;

            RelativeSizeAxes = Axes.Both;
        }

        [BackgroundDependencyLoader]
        private void load(OsuGameBase osuGame)
        {
            RulesetContainer rulesetContainer;
            try
            {
                rulesetContainer = CreateRulesetContainer(ruleset, osuGame.Beatmap.Value);
            }
            catch (Exception e)
            {
                Logger.Log($"Could not load this beatmap sucessfully ({e})!", LoggingTarget.Runtime, LogLevel.Error);
                return;
            }

            RadioButtonCollection toolboxCollection;
            InternalChild = new GridContainer
            {
                RelativeSizeAxes = Axes.Both,
                Content = new[]
                {
                    new Drawable[]
                    {
                        new FillFlowContainer
                        {
                            Name = "Sidebar",
                            RelativeSizeAxes = Axes.Both,
                            Padding = new MarginPadding { Right = 10 },
                            Children = new Drawable[]
                            {
                                new ToolboxGroup { Child = toolboxCollection = new RadioButtonCollection { RelativeSizeAxes = Axes.X } }
                            }
                        },
                        new Container
                        {
                            RelativeSizeAxes = Axes.Both,
                            Masking = true,
                            BorderColour = Color4.White,
                            BorderThickness = 2,
                            Children = new Drawable[]
                            {
                                new Box
                                {
                                    RelativeSizeAxes = Axes.Both,
                                    Alpha = 0,
                                    AlwaysPresent = true,
                                },
<<<<<<< HEAD
                                CreateUnderlay(),
                                rulesetContainer,
                                CreateOverlay(rulesetContainer.Playfield)
=======
                                rulesetContainer
>>>>>>> 5330ca1f
                            }
                        }
                    },
                },
                ColumnDimensions = new[]
                {
                    new Dimension(GridSizeMode.Absolute, 200),
                }
            };

            rulesetContainer.Clock = new InterpolatingFramedClock((IAdjustableClock)osuGame.Beatmap.Value.Track ?? new StopwatchClock());

            toolboxCollection.Items =
                new[] { new RadioButton("Select", () => setCompositionTool(null)) }
                .Concat(
                    CompositionTools.Select(t => new RadioButton(t.Name, () => setCompositionTool(t)))
                )
                .ToList();

            toolboxCollection.Items[0].Select();
        }

        private void setCompositionTool(ICompositionTool tool) => CurrentTool = tool;

        protected virtual RulesetContainer CreateRulesetContainer(Ruleset ruleset, WorkingBeatmap beatmap) => ruleset.CreateRulesetContainerWith(beatmap, true);

<<<<<<< HEAD
        protected virtual PlayfieldUnderlay CreateUnderlay() => new PlayfieldUnderlay();

        protected virtual PlayfieldOverlay CreateOverlay(Playfield playfield) => new PlayfieldOverlay(playfield);

=======
>>>>>>> 5330ca1f
        protected abstract IReadOnlyList<ICompositionTool> CompositionTools { get; }
    }
}
<|MERGE_RESOLUTION|>--- conflicted
+++ resolved
@@ -1,122 +1,109 @@
-// Copyright (c) 2007-2017 ppy Pty Ltd <contact@ppy.sh>.
-// Licensed under the MIT Licence - https://raw.githubusercontent.com/ppy/osu/master/LICENCE
-
-using System;
-using System.Collections.Generic;
-using System.Linq;
-using OpenTK.Graphics;
-using osu.Framework.Allocation;
-using osu.Framework.Graphics;
-using osu.Framework.Graphics.Containers;
-using osu.Framework.Graphics.Shapes;
-using osu.Framework.Logging;
-using osu.Framework.Timing;
-using osu.Game.Beatmaps;
-using osu.Game.Rulesets.Edit.Tools;
-using osu.Game.Rulesets.UI;
-using osu.Game.Screens.Edit.Screens.Compose.RadioButtons;
-
-namespace osu.Game.Rulesets.Edit
-{
-    public abstract class HitObjectComposer : CompositeDrawable
-    {
-        private readonly Ruleset ruleset;
-
-        protected ICompositionTool CurrentTool { get; private set; }
-
-        protected HitObjectComposer(Ruleset ruleset)
-        {
-            this.ruleset = ruleset;
-
-            RelativeSizeAxes = Axes.Both;
-        }
-
-        [BackgroundDependencyLoader]
-        private void load(OsuGameBase osuGame)
-        {
-            RulesetContainer rulesetContainer;
-            try
-            {
-                rulesetContainer = CreateRulesetContainer(ruleset, osuGame.Beatmap.Value);
-            }
-            catch (Exception e)
-            {
-                Logger.Log($"Could not load this beatmap sucessfully ({e})!", LoggingTarget.Runtime, LogLevel.Error);
-                return;
-            }
-
-            RadioButtonCollection toolboxCollection;
-            InternalChild = new GridContainer
-            {
-                RelativeSizeAxes = Axes.Both,
-                Content = new[]
-                {
-                    new Drawable[]
-                    {
-                        new FillFlowContainer
-                        {
-                            Name = "Sidebar",
-                            RelativeSizeAxes = Axes.Both,
-                            Padding = new MarginPadding { Right = 10 },
-                            Children = new Drawable[]
-                            {
-                                new ToolboxGroup { Child = toolboxCollection = new RadioButtonCollection { RelativeSizeAxes = Axes.X } }
-                            }
-                        },
-                        new Container
-                        {
-                            RelativeSizeAxes = Axes.Both,
-                            Masking = true,
-                            BorderColour = Color4.White,
-                            BorderThickness = 2,
-                            Children = new Drawable[]
-                            {
-                                new Box
-                                {
-                                    RelativeSizeAxes = Axes.Both,
-                                    Alpha = 0,
-                                    AlwaysPresent = true,
-                                },
-<<<<<<< HEAD
-                                CreateUnderlay(),
-                                rulesetContainer,
-                                CreateOverlay(rulesetContainer.Playfield)
-=======
-                                rulesetContainer
->>>>>>> 5330ca1f
-                            }
-                        }
-                    },
-                },
-                ColumnDimensions = new[]
-                {
-                    new Dimension(GridSizeMode.Absolute, 200),
-                }
-            };
-
-            rulesetContainer.Clock = new InterpolatingFramedClock((IAdjustableClock)osuGame.Beatmap.Value.Track ?? new StopwatchClock());
-
-            toolboxCollection.Items =
-                new[] { new RadioButton("Select", () => setCompositionTool(null)) }
-                .Concat(
-                    CompositionTools.Select(t => new RadioButton(t.Name, () => setCompositionTool(t)))
-                )
-                .ToList();
-
-            toolboxCollection.Items[0].Select();
-        }
-
-        private void setCompositionTool(ICompositionTool tool) => CurrentTool = tool;
-
-        protected virtual RulesetContainer CreateRulesetContainer(Ruleset ruleset, WorkingBeatmap beatmap) => ruleset.CreateRulesetContainerWith(beatmap, true);
-
-<<<<<<< HEAD
-        protected virtual PlayfieldUnderlay CreateUnderlay() => new PlayfieldUnderlay();
-
-        protected virtual PlayfieldOverlay CreateOverlay(Playfield playfield) => new PlayfieldOverlay(playfield);
-
-=======
->>>>>>> 5330ca1f
-        protected abstract IReadOnlyList<ICompositionTool> CompositionTools { get; }
-    }
-}
+// Copyright (c) 2007-2017 ppy Pty Ltd <contact@ppy.sh>.
+// Licensed under the MIT Licence - https://raw.githubusercontent.com/ppy/osu/master/LICENCE
+
+using System;
+using System.Collections.Generic;
+using System.Linq;
+using OpenTK.Graphics;
+using osu.Framework.Allocation;
+using osu.Framework.Graphics;
+using osu.Framework.Graphics.Containers;
+using osu.Framework.Graphics.Shapes;
+using osu.Framework.Logging;
+using osu.Framework.Timing;
+using osu.Game.Beatmaps;
+using osu.Game.Rulesets.Edit.Tools;
+using osu.Game.Rulesets.UI;
+using osu.Game.Screens.Edit.Screens.Compose.RadioButtons;
+
+namespace osu.Game.Rulesets.Edit
+{
+    public abstract class HitObjectComposer : CompositeDrawable
+    {
+        private readonly Ruleset ruleset;
+
+        protected ICompositionTool CurrentTool { get; private set; }
+
+        protected HitObjectComposer(Ruleset ruleset)
+        {
+            this.ruleset = ruleset;
+
+            RelativeSizeAxes = Axes.Both;
+        }
+
+        [BackgroundDependencyLoader]
+        private void load(OsuGameBase osuGame)
+        {
+            RulesetContainer rulesetContainer;
+            try
+            {
+                rulesetContainer = CreateRulesetContainer(ruleset, osuGame.Beatmap.Value);
+            }
+            catch (Exception e)
+            {
+                Logger.Log($"Could not load this beatmap sucessfully ({e})!", LoggingTarget.Runtime, LogLevel.Error);
+                return;
+            }
+
+            RadioButtonCollection toolboxCollection;
+            InternalChild = new GridContainer
+            {
+                RelativeSizeAxes = Axes.Both,
+                Content = new[]
+                {
+                    new Drawable[]
+                    {
+                        new FillFlowContainer
+                        {
+                            Name = "Sidebar",
+                            RelativeSizeAxes = Axes.Both,
+                            Padding = new MarginPadding { Right = 10 },
+                            Children = new Drawable[]
+                            {
+                                new ToolboxGroup { Child = toolboxCollection = new RadioButtonCollection { RelativeSizeAxes = Axes.X } }
+                            }
+                        },
+                        new Container
+                        {
+                            RelativeSizeAxes = Axes.Both,
+                            Masking = true,
+                            BorderColour = Color4.White,
+                            BorderThickness = 2,
+                            Children = new Drawable[]
+                            {
+                                new Box
+                                {
+                                    RelativeSizeAxes = Axes.Both,
+                                    Alpha = 0,
+                                    AlwaysPresent = true,
+                                },
+                                rulesetContainer
+                            }
+                        }
+                    },
+                },
+                ColumnDimensions = new[]
+                {
+                    new Dimension(GridSizeMode.Absolute, 200),
+                }
+            };
+
+            rulesetContainer.Clock = new InterpolatingFramedClock((IAdjustableClock)osuGame.Beatmap.Value.Track ?? new StopwatchClock());
+
+            toolboxCollection.Items =
+                new[] { new RadioButton("Select", () => setCompositionTool(null)) }
+                .Concat(
+                    CompositionTools.Select(t => new RadioButton(t.Name, () => setCompositionTool(t)))
+                )
+                .ToList();
+
+            toolboxCollection.Items[0].Select();
+        }
+
+        private void setCompositionTool(ICompositionTool tool) => CurrentTool = tool;
+
+        protected virtual RulesetContainer CreateRulesetContainer(Ruleset ruleset, WorkingBeatmap beatmap) => ruleset.CreateRulesetContainerWith(beatmap, true);
+
+        protected abstract IReadOnlyList<ICompositionTool> CompositionTools { get; }
+    }
+}