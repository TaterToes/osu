﻿// Copyright (c) ppy Pty Ltd <contact@ppy.sh>. Licensed under the MIT Licence.
// See the LICENCE file in the repository root for full licence text.

using System;
using System.Collections.Generic;
using System.Linq;
using System.Threading;
using JetBrains.Annotations;
using osuTK;
using osuTK.Graphics;
using osu.Framework.Allocation;
using osu.Framework.Bindables;
using osu.Framework.Extensions.Color4Extensions;
using osu.Framework.Graphics;
using osu.Framework.Graphics.Colour;
using osu.Framework.Graphics.Containers;
using osu.Framework.Utils;
using osu.Game.Beatmaps;
using osu.Game.Beatmaps.Drawables;
using osu.Game.Graphics;
using osu.Game.Graphics.Sprites;
using osu.Framework.Graphics.Shapes;
using osu.Framework.Graphics.Cursor;
using osu.Framework.Graphics.Effects;
using osu.Framework.Graphics.Sprites;
using osu.Framework.Localisation;
using osu.Framework.Logging;
using osu.Game.Configuration;
using osu.Game.Rulesets;
using osu.Game.Rulesets.Mods;
using osu.Game.Rulesets.UI;
using osu.Game.Screens.Ranking.Expanded;

namespace osu.Game.Screens.Select
{
    public class BeatmapInfoWedge : VisibilityContainer
    {
        private const float shear_width = 36.75f;

        private static readonly Vector2 wedged_container_shear = new Vector2(shear_width / SongSelect.WEDGE_HEIGHT, 0);

        private readonly IBindable<RulesetInfo> ruleset = new Bindable<RulesetInfo>();
        private readonly IBindable<IReadOnlyList<Mod>> mods = new Bindable<IReadOnlyList<Mod>>(Array.Empty<Mod>());

        [Resolved]
        private BeatmapDifficultyCache difficultyCache { get; set; }

        private IBindable<StarDifficulty> beatmapDifficulty;

        protected BufferedWedgeInfo Info;

        public BeatmapInfoWedge()
        {
            Shear = wedged_container_shear;
            Masking = true;
            BorderColour = new Color4(221, 255, 255, 255);
            BorderThickness = 2.5f;
            Alpha = 0;
            EdgeEffect = new EdgeEffectParameters
            {
                Type = EdgeEffectType.Glow,
                Colour = new Color4(130, 204, 255, 150),
                Radius = 20,
                Roundness = 15,
            };
        }

        [BackgroundDependencyLoader(true)]
        private void load([CanBeNull] Bindable<RulesetInfo> parentRuleset, [CanBeNull] Bindable<IReadOnlyList<Mod>> parentMods)
        {
            ruleset.BindTo(parentRuleset);
            mods.BindTo(parentMods);

            ruleset.ValueChanged += _ => updateDisplay();
        }

        protected override void PopIn()
        {
            this.MoveToX(0, 800, Easing.OutQuint);
            this.RotateTo(0, 800, Easing.OutQuint);
            this.FadeIn(250);
        }

        protected override void PopOut()
        {
            this.MoveToX(-100, 800, Easing.In);
            this.RotateTo(10, 800, Easing.In);
            this.FadeOut(500, Easing.In);
        }

        private WorkingBeatmap beatmap;

        private CancellationTokenSource cancellationSource;

        public WorkingBeatmap Beatmap
        {
            get => beatmap;
            set
            {
                if (beatmap == value) return;

                beatmap = value;
                cancellationSource?.Cancel();
                cancellationSource = new CancellationTokenSource();

                beatmapDifficulty?.UnbindAll();
                beatmapDifficulty = difficultyCache.GetBindableDifficulty(beatmap.BeatmapInfo, cancellationSource.Token);
                beatmapDifficulty.BindValueChanged(_ => updateDisplay());

                updateDisplay();
            }
        }

        public override bool IsPresent => base.IsPresent || Info == null; // Visibility is updated in the LoadComponentAsync callback

        private BufferedWedgeInfo loadingInfo;

        private void updateDisplay()
        {
            Scheduler.AddOnce(perform);

            void perform()
            {
                void removeOldInfo()
                {
                    State.Value = beatmap == null ? Visibility.Hidden : Visibility.Visible;

                    Info?.FadeOut(250);
                    Info?.Expire();
                    Info = null;
                }

                if (beatmap == null)
                {
                    removeOldInfo();
                    return;
                }

                LoadComponentAsync(loadingInfo = new BufferedWedgeInfo(beatmap, ruleset.Value, mods.Value, beatmapDifficulty.Value)
                {
                    Shear = -Shear,
                    Depth = Info?.Depth + 1 ?? 0
                }, loaded =>
                {
                    // ensure we are the most recent loaded wedge.
                    if (loaded != loadingInfo) return;

                    removeOldInfo();
                    Add(Info = loaded);
                });
            }
        }

        protected override void Dispose(bool isDisposing)
        {
            base.Dispose(isDisposing);
            cancellationSource?.Cancel();
        }

        public class BufferedWedgeInfo : BufferedContainer
        {
            public OsuSpriteText VersionLabel { get; private set; }
            public OsuSpriteText TitleLabel { get; private set; }
            public OsuSpriteText ArtistLabel { get; private set; }
            public BeatmapSetOnlineStatusPill StatusPill { get; private set; }
            public FillFlowContainer MapperContainer { get; private set; }
            public FillFlowContainer InfoLabelContainer { get; private set; }

            private ILocalisedBindableString titleBinding;
            private ILocalisedBindableString artistBinding;
            private Container bpmLabelContainer;

            private readonly WorkingBeatmap beatmap;
            private readonly RulesetInfo ruleset;
            private readonly IReadOnlyList<Mod> mods;
            private readonly StarDifficulty starDifficulty;

            private ModSettingChangeTracker settingChangeTracker;

            public BufferedWedgeInfo(WorkingBeatmap beatmap, RulesetInfo userRuleset, IReadOnlyList<Mod> mods, StarDifficulty difficulty)
                : base(pixelSnapping: true)
            {
                this.beatmap = beatmap;
                ruleset = userRuleset ?? beatmap.BeatmapInfo.Ruleset;
                this.mods = mods;
                starDifficulty = difficulty;
            }

            [BackgroundDependencyLoader]
            private void load(LocalisationManager localisation)
            {
                var beatmapInfo = beatmap.BeatmapInfo;
                var metadata = beatmapInfo.Metadata ?? beatmap.BeatmapSetInfo?.Metadata ?? new BeatmapMetadata();

                CacheDrawnFrameBuffer = true;
                RelativeSizeAxes = Axes.Both;

<<<<<<< HEAD
                settingChangeTracker = new ModSettingChangeTracker(mods);
                settingChangeTracker.SettingChanged += _ => updateBPM();

                titleBinding = localisation.GetLocalisedString(new LocalisedString((metadata.TitleUnicode, metadata.Title)));
                artistBinding = localisation.GetLocalisedString(new LocalisedString((metadata.ArtistUnicode, metadata.Artist)));
=======
                titleBinding = localisation.GetLocalisedString(new RomanisableString(metadata.TitleUnicode, metadata.Title));
                artistBinding = localisation.GetLocalisedString(new RomanisableString(metadata.ArtistUnicode, metadata.Artist));
>>>>>>> 91e8abe9

                Children = new Drawable[]
                {
                    // We will create the white-to-black gradient by modulating transparency and having
                    // a black backdrop. This results in an sRGB-space gradient and not linear space,
                    // transitioning from white to black more perceptually uniformly.
                    new Box
                    {
                        RelativeSizeAxes = Axes.Both,
                        Colour = Color4.Black,
                    },
                    // We use a container, such that we can set the colour gradient to go across the
                    // vertices of the masked container instead of the vertices of the (larger) sprite.
                    new Container
                    {
                        RelativeSizeAxes = Axes.Both,
                        Colour = ColourInfo.GradientVertical(Color4.White, Color4.White.Opacity(0.3f)),
                        Children = new[]
                        {
                            // Zoomed-in and cropped beatmap background
                            new BeatmapBackgroundSprite(beatmap)
                            {
                                RelativeSizeAxes = Axes.Both,
                                Anchor = Anchor.Centre,
                                Origin = Anchor.Centre,
                                FillMode = FillMode.Fill,
                            },
                        },
                    },
                    new DifficultyColourBar(starDifficulty)
                    {
                        RelativeSizeAxes = Axes.Y,
                        Width = 20,
                    },
                    new FillFlowContainer
                    {
                        Name = "Topleft-aligned metadata",
                        Anchor = Anchor.TopLeft,
                        Origin = Anchor.TopLeft,
                        Direction = FillDirection.Vertical,
                        Padding = new MarginPadding { Top = 10, Left = 25, Right = shear_width * 2.5f },
                        AutoSizeAxes = Axes.Y,
                        RelativeSizeAxes = Axes.X,
                        Children = new Drawable[]
                        {
                            VersionLabel = new OsuSpriteText
                            {
                                Text = beatmapInfo.Version,
                                Font = OsuFont.GetFont(size: 24, italics: true),
                                RelativeSizeAxes = Axes.X,
                                Truncate = true,
                            },
                        }
                    },
                    new FillFlowContainer
                    {
                        Name = "Topright-aligned metadata",
                        Anchor = Anchor.TopRight,
                        Origin = Anchor.TopRight,
                        Direction = FillDirection.Vertical,
                        Padding = new MarginPadding { Top = 14, Right = shear_width / 2 },
                        AutoSizeAxes = Axes.Both,
                        Shear = wedged_container_shear,
                        Children = new[]
                        {
                            createStarRatingDisplay(starDifficulty).With(display =>
                            {
                                display.Anchor = Anchor.TopRight;
                                display.Origin = Anchor.TopRight;
                                display.Shear = -wedged_container_shear;
                            }),
                            StatusPill = new BeatmapSetOnlineStatusPill
                            {
                                Anchor = Anchor.TopRight,
                                Origin = Anchor.TopRight,
                                Shear = -wedged_container_shear,
                                TextSize = 11,
                                TextPadding = new MarginPadding { Horizontal = 8, Vertical = 2 },
                                Status = beatmapInfo.Status,
                            }
                        }
                    },
                    new FillFlowContainer
                    {
                        Name = "Centre-aligned metadata",
                        Anchor = Anchor.CentreLeft,
                        Origin = Anchor.TopLeft,
                        Y = -7,
                        Direction = FillDirection.Vertical,
                        Padding = new MarginPadding { Left = 25, Right = shear_width },
                        AutoSizeAxes = Axes.Y,
                        RelativeSizeAxes = Axes.X,
                        Children = new Drawable[]
                        {
                            TitleLabel = new OsuSpriteText
                            {
                                Font = OsuFont.GetFont(size: 28, italics: true),
                                RelativeSizeAxes = Axes.X,
                                Truncate = true,
                            },
                            ArtistLabel = new OsuSpriteText
                            {
                                Font = OsuFont.GetFont(size: 17, italics: true),
                                RelativeSizeAxes = Axes.X,
                                Truncate = true,
                            },
                            MapperContainer = new FillFlowContainer
                            {
                                Margin = new MarginPadding { Top = 10 },
                                Direction = FillDirection.Horizontal,
                                AutoSizeAxes = Axes.Both,
                                Children = getMapper(metadata)
                            },
                            InfoLabelContainer = new FillFlowContainer
                            {
                                Margin = new MarginPadding { Top = 20 },
                                Spacing = new Vector2(20, 0),
                                AutoSizeAxes = Axes.Both,
                                Children = new Drawable[]
                                {
                                    new InfoLabel(new BeatmapStatistic
                                    {
                                        Name = "Length",
                                        CreateIcon = () => new BeatmapStatisticIcon(BeatmapStatisticsIconType.Length),
                                        Content = TimeSpan.FromMilliseconds(beatmapInfo.Length).ToString(@"m\:ss"),
                                    }),
                                    bpmLabelContainer = new Container
                                    {
                                        AutoSizeAxes = Axes.Both,
                                    },
                                    new FillFlowContainer
                                    {
                                        AutoSizeAxes = Axes.Both,
                                        Spacing = new Vector2(20, 0),
                                        Children = getRulesetInfoLabels()
                                    }
                                }
                            }
                        }
                    }
                };

                titleBinding.BindValueChanged(_ => setMetadata(metadata.Source));
                artistBinding.BindValueChanged(_ => setMetadata(metadata.Source), true);

                // no difficulty means it can't have a status to show
                if (beatmapInfo.Version == null)
                    StatusPill.Hide();

                updateBPM();
            }

            private static Drawable createStarRatingDisplay(StarDifficulty difficulty) => difficulty.Stars > 0
                ? new StarRatingDisplay(difficulty)
                {
                    Margin = new MarginPadding { Bottom = 5 }
                }
                : Empty();

            private void setMetadata(string source)
            {
                ArtistLabel.Text = artistBinding.Value;
                TitleLabel.Text = string.IsNullOrEmpty(source) ? titleBinding.Value : source + " — " + titleBinding.Value;
                ForceRedraw();
            }

            private InfoLabel[] getRulesetInfoLabels()
            {
                try
                {
                    IBeatmap playableBeatmap;

                    try
                    {
                        // Try to get the beatmap with the user's ruleset
                        playableBeatmap = beatmap.GetPlayableBeatmap(ruleset, Array.Empty<Mod>());
                    }
                    catch (BeatmapInvalidForRulesetException)
                    {
                        // Can't be converted to the user's ruleset, so use the beatmap's own ruleset
                        playableBeatmap = beatmap.GetPlayableBeatmap(beatmap.BeatmapInfo.Ruleset, Array.Empty<Mod>());
                    }

                    return playableBeatmap.GetStatistics().Select(s => new InfoLabel(s)).ToArray();
                }
                catch (Exception e)
                {
                    Logger.Error(e, "Could not load beatmap successfully!");
                }

                return Array.Empty<InfoLabel>();
            }

            private void updateBPM()
            {
                var b = beatmap.Beatmap;
                if (b == null)
                    return;

                // this doesn't consider mods which apply variable rates, yet.
                double rate = 1;
                foreach (var mod in mods.OfType<IApplicableToRate>())
                    rate = mod.ApplyToRate(0, rate);

                double bpmMax = b.ControlPointInfo.BPMMaximum * rate;
                double bpmMin = b.ControlPointInfo.BPMMinimum * rate;
                double mostCommonBPM = 60000 / b.GetMostCommonBeatLength() * rate;

                string labelText = Precision.AlmostEquals(bpmMin, bpmMax)
                    ? $"{bpmMin:0}"
                    : $"{bpmMin:0}-{bpmMax:0} (mostly {mostCommonBPM:0})";

                bpmLabelContainer.Child = new InfoLabel(new BeatmapStatistic
                {
                    Name = "BPM",
                    CreateIcon = () => new BeatmapStatisticIcon(BeatmapStatisticsIconType.Bpm),
                    Content = labelText
                });

                ForceRedraw();
            }

            private OsuSpriteText[] getMapper(BeatmapMetadata metadata)
            {
                if (string.IsNullOrEmpty(metadata.Author?.Username))
                    return Array.Empty<OsuSpriteText>();

                return new[]
                {
                    new OsuSpriteText
                    {
                        Text = "mapped by ",
                        Font = OsuFont.GetFont(size: 15),
                    },
                    new OsuSpriteText
                    {
                        Text = metadata.Author.Username,
                        Font = OsuFont.GetFont(weight: FontWeight.Bold, size: 15),
                    }
                };
            }

            protected override void Dispose(bool isDisposing)
            {
                base.Dispose(isDisposing);
                settingChangeTracker?.Dispose();
            }

            public class InfoLabel : Container, IHasTooltip
            {
                public string TooltipText { get; }

                public InfoLabel(BeatmapStatistic statistic)
                {
                    TooltipText = statistic.Name;
                    AutoSizeAxes = Axes.Both;

                    Children = new Drawable[]
                    {
                        new Container
                        {
                            Anchor = Anchor.CentreLeft,
                            Origin = Anchor.CentreLeft,
                            Size = new Vector2(20),
                            Children = new[]
                            {
                                new SpriteIcon
                                {
                                    Anchor = Anchor.Centre,
                                    Origin = Anchor.Centre,
                                    RelativeSizeAxes = Axes.Both,
                                    Colour = Color4Extensions.FromHex(@"441288"),
                                    Icon = FontAwesome.Solid.Square,
                                    Rotation = 45,
                                },
                                new SpriteIcon
                                {
                                    Anchor = Anchor.Centre,
                                    Origin = Anchor.Centre,
                                    RelativeSizeAxes = Axes.Both,
                                    Colour = Color4Extensions.FromHex(@"f7dd55"),
                                    Icon = FontAwesome.Regular.Circle,
                                    Size = new Vector2(0.8f)
                                },
                                statistic.CreateIcon().With(i =>
                                {
                                    i.Anchor = Anchor.Centre;
                                    i.Origin = Anchor.Centre;
                                    i.RelativeSizeAxes = Axes.Both;
                                    i.Colour = Color4Extensions.FromHex(@"f7dd55");
                                    i.Size = new Vector2(0.64f);
                                }),
                            }
                        },
                        new OsuSpriteText
                        {
                            Anchor = Anchor.CentreLeft,
                            Origin = Anchor.CentreLeft,
                            Colour = new Color4(255, 221, 85, 255),
                            Font = OsuFont.GetFont(weight: FontWeight.Bold, size: 17),
                            Margin = new MarginPadding { Left = 30 },
                            Text = statistic.Content,
                        }
                    };
                }
            }

            private class DifficultyColourBar : Container
            {
                private readonly StarDifficulty difficulty;

                public DifficultyColourBar(StarDifficulty difficulty)
                {
                    this.difficulty = difficulty;
                }

                [BackgroundDependencyLoader]
                private void load(OsuColour colours)
                {
                    const float full_opacity_ratio = 0.7f;

                    var difficultyColour = colours.ForDifficultyRating(difficulty.DifficultyRating);

                    Children = new Drawable[]
                    {
                        new Box
                        {
                            RelativeSizeAxes = Axes.Both,
                            Colour = difficultyColour,
                            Width = full_opacity_ratio,
                        },
                        new Box
                        {
                            RelativeSizeAxes = Axes.Both,
                            RelativePositionAxes = Axes.Both,
                            Colour = difficultyColour,
                            Alpha = 0.5f,
                            X = full_opacity_ratio,
                            Width = 1 - full_opacity_ratio,
                        }
                    };
                }
            }
        }
    }
}<|MERGE_RESOLUTION|>--- conflicted
+++ resolved
@@ -195,16 +195,11 @@
                 CacheDrawnFrameBuffer = true;
                 RelativeSizeAxes = Axes.Both;
 
-<<<<<<< HEAD
                 settingChangeTracker = new ModSettingChangeTracker(mods);
                 settingChangeTracker.SettingChanged += _ => updateBPM();
 
-                titleBinding = localisation.GetLocalisedString(new LocalisedString((metadata.TitleUnicode, metadata.Title)));
-                artistBinding = localisation.GetLocalisedString(new LocalisedString((metadata.ArtistUnicode, metadata.Artist)));
-=======
                 titleBinding = localisation.GetLocalisedString(new RomanisableString(metadata.TitleUnicode, metadata.Title));
                 artistBinding = localisation.GetLocalisedString(new RomanisableString(metadata.ArtistUnicode, metadata.Artist));
->>>>>>> 91e8abe9
 
                 Children = new Drawable[]
                 {
