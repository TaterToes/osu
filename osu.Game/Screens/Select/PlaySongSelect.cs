--- conflicted
+++ resolved
@@ -19,11 +19,7 @@
 
         public override bool AllowExternalScreenChange => true;
 
-<<<<<<< HEAD
-        protected override UserStatus ScreenStatus => new UserStatusChoosingBeatmap();
-=======
         protected override UserActivity InitialScreenActivity => new UserActivity.UserActivityChoosingBeatmap();
->>>>>>> 2d966682
 
         [BackgroundDependencyLoader]
         private void load(OsuColour colours)
