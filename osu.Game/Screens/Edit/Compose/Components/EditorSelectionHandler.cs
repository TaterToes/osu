﻿// Copyright (c) ppy Pty Ltd <contact@ppy.sh>. Licensed under the MIT Licence.
// See the LICENCE file in the repository root for full licence text.

using System;
using System.Collections.Generic;
using System.Linq;
using Humanizer;
using osu.Framework.Allocation;
using osu.Framework.Bindables;
using osu.Framework.Graphics.UserInterface;
using osu.Game.Audio;
using osu.Game.Beatmaps.ControlPoints;
using osu.Game.Graphics.UserInterface;
using osu.Game.Rulesets.Edit;
using osu.Game.Rulesets.Objects;
using osu.Game.Rulesets.Objects.Types;

namespace osu.Game.Screens.Edit.Compose.Components
{
    public partial class EditorSelectionHandler : SelectionHandler<HitObject>
    {
        /// <summary>
        /// A special bank name that is only used in the editor UI.
        /// When selected and in placement mode, the bank of the last hit object will always be used.
        /// </summary>
        public const string HIT_BANK_AUTO = "auto";

        [Resolved]
        protected EditorBeatmap EditorBeatmap { get; private set; } = null!;

        [BackgroundDependencyLoader]
        private void load()
        {
            createStateBindables();

            // bring in updates from selection changes
            EditorBeatmap.HitObjectUpdated += _ => Scheduler.AddOnce(UpdateTernaryStates);

            SelectedItems.CollectionChanged += (_, _) => Scheduler.AddOnce(UpdateTernaryStates);
        }

        protected override void DeleteItems(IEnumerable<HitObject> items) => EditorBeatmap.RemoveRange(items);

        #region Selection State

        /// <summary>
        /// The state of "new combo" for all selected hitobjects.
        /// </summary>
        public readonly Bindable<TernaryState> SelectionNewComboState = new Bindable<TernaryState>();

        /// <summary>
        /// The state of each sample type for all selected hitobjects. Keys match with <see cref="HitSampleInfo"/> constant specifications.
        /// </summary>
        public readonly Dictionary<string, Bindable<TernaryState>> SelectionSampleStates = new Dictionary<string, Bindable<TernaryState>>();

        /// <summary>
        /// The state of each sample bank type for all selected hitobjects.
        /// </summary>
        public readonly Dictionary<string, Bindable<TernaryState>> SelectionBankStates = new Dictionary<string, Bindable<TernaryState>>();

        /// <summary>
        /// The state of each sample addition bank type for all selected hitobjects.
        /// </summary>
        public readonly Dictionary<string, Bindable<TernaryState>> SelectionAdditionBankStates = new Dictionary<string, Bindable<TernaryState>>();

        /// <summary>
        /// Set up ternary state bindables and bind them to selection/hitobject changes (in both directions)
        /// </summary>
        private void createStateBindables()
        {
            foreach (string bankName in HitSampleInfo.AllBanks.Prepend(HIT_BANK_AUTO))
            {
                var bindable = new Bindable<TernaryState>
                {
                    Description = bankName.Titleize()
                };

                bindable.ValueChanged += state =>
                {
                    switch (state.NewValue)
                    {
                        case TernaryState.False:
                            if (SelectedItems.Count == 0)
                            {
                                // Ensure that if this is the last selected bank, it should remain selected.
                                if (SelectionBankStates.Values.All(b => b.Value == TernaryState.False))
                                    bindable.Value = TernaryState.True;
                            }
                            else
                            {
                                // Auto should never apply when there is a selection made.
                                // This is also required to stop a bindable feedback loop when a HitObject has zero samples (and LINQ `All` below becomes true).
                                if (bankName == HIT_BANK_AUTO)
                                    break;

                                // Never remove a sample bank.
                                // These are basically radio buttons, not toggles.
                                if (SelectedItems.All(h => h.Samples.Where(o => o.Name == HitSampleInfo.HIT_NORMAL).All(s => s.Bank == bankName)))
                                    bindable.Value = TernaryState.True;
                            }

                            break;

                        case TernaryState.True:
                            if (SelectedItems.Count == 0)
                            {
                                // Ensure the user can't stack multiple bank selections when there's no hitobject selection.
                                // Note that in normal scenarios this is sorted out by the feedback from applying the bank to the selected objects.
                                foreach (var other in SelectionBankStates.Values)
                                {
                                    if (other != bindable)
                                        other.Value = TernaryState.False;
                                }
                            }
                            else
                            {
                                // Auto should just not apply if there's a selection already made.
                                // Maybe we could make it a disabled button in the future, but right now the editor buttons don't support disabled state.
                                if (bankName == HIT_BANK_AUTO)
                                {
                                    bindable.Value = TernaryState.False;
                                    break;
                                }

                                SetSampleBank(bankName);
                            }

                            break;
                    }
                };

                SelectionBankStates[bankName] = bindable;
            }

            foreach (string bankName in HitSampleInfo.AllBanks.Prepend(HIT_BANK_AUTO))
            {
                var bindable = new Bindable<TernaryState>
                {
                    Description = bankName.Titleize()
                };

                bindable.ValueChanged += state =>
                {
                    switch (state.NewValue)
                    {
                        case TernaryState.False:
                            if (SelectedItems.Count == 0)
                            {
                                // Ensure that if this is the last selected bank, it should remain selected.
                                if (SelectionAdditionBankStates.Values.All(b => b.Value == TernaryState.False))
                                    bindable.Value = TernaryState.True;
                            }
                            else
                            {
                                // Auto should never apply when there is a selection made.
                                if (bankName == HIT_BANK_AUTO)
                                    break;

                                // Completely empty selections should be allowed in the case that none of the selected objects have any addition samples.
                                // This is also required to stop a bindable feedback loop when a HitObject has zero addition samples (and LINQ `All` below becomes true).
                                if (SelectedItems.SelectMany(enumerateAllSamples).All(h => h.All(o => o.Name == HitSampleInfo.HIT_NORMAL)))
                                    break;

                                // Never remove a sample bank.
                                // These are basically radio buttons, not toggles.
                                if (SelectedItems.SelectMany(enumerateAllSamples).All(h => h.Where(o => o.Name != HitSampleInfo.HIT_NORMAL).All(s => s.Bank == bankName)))
                                    bindable.Value = TernaryState.True;
                            }

                            break;

                        case TernaryState.True:
                            if (SelectedItems.Count == 0)
                            {
                                // Ensure the user can't stack multiple bank selections when there's no hitobject selection.
                                // Note that in normal scenarios this is sorted out by the feedback from applying the bank to the selected objects.
                                foreach (var other in SelectionAdditionBankStates.Values)
                                {
                                    if (other != bindable)
                                        other.Value = TernaryState.False;
                                }
                            }
                            else
                            {
                                // Auto should just not apply if there's a selection already made.
                                // Maybe we could make it a disabled button in the future, but right now the editor buttons don't support disabled state.
                                if (bankName == HIT_BANK_AUTO)
                                {
                                    bindable.Value = TernaryState.False;
                                    break;
                                }

                                // If none of the selected objects have any addition samples, we should not apply the addition bank.
                                if (SelectedItems.SelectMany(enumerateAllSamples).All(h => h.All(o => o.Name == HitSampleInfo.HIT_NORMAL)))
                                {
                                    bindable.Value = TernaryState.False;
                                    break;
                                }

                                SetSampleAdditionBank(bankName);
                            }

                            break;
                    }
                };

                SelectionAdditionBankStates[bankName] = bindable;
            }

            // start with normal selected.
            SelectionBankStates[SampleControlPoint.DEFAULT_BANK].Value = TernaryState.True;
            SelectionAdditionBankStates[SampleControlPoint.DEFAULT_BANK].Value = TernaryState.True;

            foreach (string sampleName in HitSampleInfo.AllAdditions)
            {
                var bindable = new Bindable<TernaryState>
                {
                    Description = sampleName.Replace("hit", string.Empty).Titleize()
                };

                bindable.ValueChanged += state =>
                {
                    switch (state.NewValue)
                    {
                        case TernaryState.False:
                            RemoveHitSample(sampleName);
                            break;

                        case TernaryState.True:
                            AddHitSample(sampleName);
                            break;
                    }
                };

                SelectionSampleStates[sampleName] = bindable;
            }

            // new combo
            SelectionNewComboState.ValueChanged += state =>
            {
                switch (state.NewValue)
                {
                    case TernaryState.False:
                        SetNewCombo(false);
                        break;

                    case TernaryState.True:
                        SetNewCombo(true);
                        break;
                }
            };
        }

        /// <summary>
        /// Called when context menu ternary states may need to be recalculated (selection changed or hitobject updated).
        /// </summary>
        protected virtual void UpdateTernaryStates()
        {
            SelectionNewComboState.Value = GetStateFromSelection(SelectedItems.OfType<IHasComboInformation>(), h => h.NewCombo);

            var samplesInSelection = SelectedItems.SelectMany(enumerateAllSamples).ToArray();

            foreach ((string sampleName, var bindable) in SelectionSampleStates)
            {
                bindable.Value = GetStateFromSelection(samplesInSelection, h => h.Any(s => s.Name == sampleName));
            }

            foreach ((string bankName, var bindable) in SelectionBankStates)
            {
                bindable.Value = GetStateFromSelection(samplesInSelection.SelectMany(s => s).Where(o => o.Name == HitSampleInfo.HIT_NORMAL), h => h.Bank == bankName);
            }

            foreach ((string bankName, var bindable) in SelectionAdditionBankStates)
            {
                bindable.Value = GetStateFromSelection(samplesInSelection.SelectMany(s => s).Where(o => o.Name != HitSampleInfo.HIT_NORMAL), h => h.Bank == bankName);
            }
        }

        private IEnumerable<IList<HitSampleInfo>> enumerateAllSamples(HitObject hitObject)
        {
            yield return hitObject.Samples;

            if (hitObject is IHasRepeats withRepeats)
            {
                foreach (var node in withRepeats.NodeSamples)
                    yield return node;
            }
        }

        #endregion

        #region Ternary state changes

        /// <summary>
        /// Sets the sample bank for all selected <see cref="HitObject"/>s.
        /// </summary>
        /// <param name="bankName">The name of the sample bank.</param>
        public void SetSampleBank(string bankName)
        {
            bool hasRelevantBank(HitObject hitObject)
            {
                bool result = hitObject.Samples.Where(o => o.Name == HitSampleInfo.HIT_NORMAL).All(s => s.Bank == bankName);

                if (hitObject is IHasRepeats hasRepeats)
                {
                    foreach (var node in hasRepeats.NodeSamples)
                        result &= node.Where(o => o.Name == HitSampleInfo.HIT_NORMAL).All(s => s.Bank == bankName);
                }

                return result;
            }

            if (SelectedItems.All(hasRelevantBank))
                return;

            EditorBeatmap.PerformOnSelection(h =>
            {
<<<<<<< HEAD
                if (h.Samples.Where(o => o.Name == HitSampleInfo.HIT_NORMAL).All(s => s.Bank == bankName))
=======
                if (hasRelevantBank(h))
>>>>>>> 87ab9539
                    return;

                h.Samples = h.Samples.Select(s => s.Name == HitSampleInfo.HIT_NORMAL ? s.With(newBank: bankName) : s).ToList();

                if (h is IHasRepeats hasRepeats)
                {
                    for (int i = 0; i < hasRepeats.NodeSamples.Count; ++i)
                        hasRepeats.NodeSamples[i] = hasRepeats.NodeSamples[i].Select(s => s.Name == HitSampleInfo.HIT_NORMAL ? s.With(newBank: bankName) : s).ToList();
                }

                EditorBeatmap.Update(h);
            });
        }

        /// <summary>
        /// Sets the sample addition bank for all selected <see cref="HitObject"/>s.
        /// </summary>
        /// <param name="bankName">The name of the sample bank.</param>
        public void SetSampleAdditionBank(string bankName)
        {
            bool hasRelevantBank(HitObject hitObject)
            {
                bool result = hitObject.Samples.Where(o => o.Name != HitSampleInfo.HIT_NORMAL).All(s => s.Bank == bankName);

                if (hitObject is IHasRepeats hasRepeats)
                {
                    foreach (var node in hasRepeats.NodeSamples)
                        result &= node.Where(o => o.Name != HitSampleInfo.HIT_NORMAL).All(s => s.Bank == bankName);
                }

                return result;
            }

            if (SelectedItems.All(hasRelevantBank))
                return;

            EditorBeatmap.PerformOnSelection(h =>
            {
                if (enumerateAllSamples(h).SelectMany(o => o).Where(o => o.Name != HitSampleInfo.HIT_NORMAL).All(s => s.Bank == bankName))
                    return;

                h.Samples = h.Samples.Select(s => s.Name != HitSampleInfo.HIT_NORMAL ? s.With(newBank: bankName) : s).ToList();

                if (h is IHasRepeats hasRepeats)
                {
                    for (int i = 0; i < hasRepeats.NodeSamples.Count; ++i)
                        hasRepeats.NodeSamples[i] = hasRepeats.NodeSamples[i].Select(s => s.Name != HitSampleInfo.HIT_NORMAL ? s.With(newBank: bankName) : s).ToList();
                }

                EditorBeatmap.Update(h);
            });
        }

        private bool hasRelevantSample(HitObject hitObject, string sampleName)
        {
            bool result = hitObject.Samples.Any(s => s.Name == sampleName);

            if (hitObject is IHasRepeats hasRepeats)
            {
                foreach (var node in hasRepeats.NodeSamples)
                    result &= node.Any(s => s.Name == sampleName);
            }

            return result;
        }

        /// <summary>
        /// Adds a hit sample to all selected <see cref="HitObject"/>s.
        /// </summary>
        /// <param name="sampleName">The name of the hit sample.</param>
        public void AddHitSample(string sampleName)
        {
            if (SelectedItems.All(h => hasRelevantSample(h, sampleName)))
                return;

            EditorBeatmap.PerformOnSelection(h =>
            {
                // Make sure there isn't already an existing sample
                if (h.Samples.All(s => s.Name != sampleName))
                    h.Samples.Add(h.CreateHitSampleInfo(sampleName));

                if (h is IHasRepeats hasRepeats)
                {
                    foreach (var node in hasRepeats.NodeSamples)
                    {
                        if (node.Any(s => s.Name == sampleName))
                            continue;

                        var hitSample = h.CreateHitSampleInfo(sampleName);

                        string? existingAdditionBank = node.FirstOrDefault(s => s.Name != HitSampleInfo.HIT_NORMAL)?.Bank;
                        if (existingAdditionBank != null)
                            hitSample = hitSample.With(newBank: existingAdditionBank);

                        node.Add(hitSample);
                    }
                }

                EditorBeatmap.Update(h);
            });
        }

        /// <summary>
        /// Removes a hit sample from all selected <see cref="HitObject"/>s.
        /// </summary>
        /// <param name="sampleName">The name of the hit sample.</param>
        public void RemoveHitSample(string sampleName)
        {
            if (SelectedItems.All(h => !hasRelevantSample(h, sampleName)))
                return;

            EditorBeatmap.PerformOnSelection(h =>
            {
                h.SamplesBindable.RemoveAll(s => s.Name == sampleName);

                if (h is IHasRepeats hasRepeats)
                {
                    for (int i = 0; i < hasRepeats.NodeSamples.Count; ++i)
                        hasRepeats.NodeSamples[i] = hasRepeats.NodeSamples[i].Where(s => s.Name != sampleName).ToList();
                }

                EditorBeatmap.Update(h);
            });
        }

        /// <summary>
        /// Set the new combo state of all selected <see cref="HitObject"/>s.
        /// </summary>
        /// <param name="state">Whether to set or unset.</param>
        /// <exception cref="InvalidOperationException">Throws if any selected object doesn't implement <see cref="IHasComboInformation"/></exception>
        public void SetNewCombo(bool state)
        {
            if (SelectedItems.OfType<IHasComboInformation>().All(h => h.NewCombo == state))
                return;

            EditorBeatmap.PerformOnSelection(h =>
            {
                var comboInfo = h as IHasComboInformation;

                if (comboInfo == null || comboInfo.NewCombo == state) return;

                comboInfo.NewCombo = state;
                EditorBeatmap.Update(h);
            });
        }

        #endregion

        #region Context Menu

        /// <summary>
        /// Provide context menu items relevant to current selection. Calling base is not required.
        /// </summary>
        /// <param name="selection">The current selection.</param>
        /// <returns>The relevant menu items.</returns>
        protected override IEnumerable<MenuItem> GetContextMenuItemsForSelection(IEnumerable<SelectionBlueprint<HitObject>> selection)
        {
            if (SelectedBlueprints.All(b => b.Item is IHasComboInformation))
            {
                yield return new TernaryStateToggleMenuItem("New combo") { State = { BindTarget = SelectionNewComboState } };
            }

            yield return new OsuMenuItem("Sample")
            {
                Items = SelectionSampleStates.Select(kvp =>
                    new TernaryStateToggleMenuItem(kvp.Value.Description) { State = { BindTarget = kvp.Value } }).ToArray()
            };

            yield return new OsuMenuItem("Bank")
            {
                Items = SelectionBankStates.Select(kvp =>
                    new TernaryStateToggleMenuItem(kvp.Value.Description) { State = { BindTarget = kvp.Value } }).ToArray()
            };

            yield return new OsuMenuItem("Addition bank")
            {
                Items = SelectionAdditionBankStates.Select(kvp =>
                    new TernaryStateToggleMenuItem(kvp.Value.Description) { State = { BindTarget = kvp.Value } }).ToArray()
            };
        }

        #endregion
    }
}<|MERGE_RESOLUTION|>--- conflicted
+++ resolved
@@ -315,11 +315,7 @@
 
             EditorBeatmap.PerformOnSelection(h =>
             {
-<<<<<<< HEAD
-                if (h.Samples.Where(o => o.Name == HitSampleInfo.HIT_NORMAL).All(s => s.Bank == bankName))
-=======
                 if (hasRelevantBank(h))
->>>>>>> 87ab9539
                     return;
 
                 h.Samples = h.Samples.Select(s => s.Name == HitSampleInfo.HIT_NORMAL ? s.With(newBank: bankName) : s).ToList();
