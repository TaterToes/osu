// Copyright (c) ppy Pty Ltd <contact@ppy.sh>. Licensed under the MIT Licence.
// See the LICENCE file in the repository root for full licence text.

using System;
using System.Linq;
using JetBrains.Annotations;
using osu.Framework.Allocation;
using osu.Framework.Audio;
using osu.Framework.Audio.Sample;
using osu.Framework.Audio.Track;
using osu.Framework.Bindables;
using osu.Framework.Extensions;
using osu.Framework.Graphics;
using osu.Framework.Screens;
using osu.Framework.Utils;
using osu.Game.Beatmaps;
using osu.Game.Configuration;
using osu.Game.Database;
using osu.Game.IO.Archives;
using osu.Game.Overlays;
using osu.Game.Screens.Backgrounds;
using osuTK;
using osuTK.Graphics;

namespace osu.Game.Screens.Menu
{
    public abstract class IntroScreen : StartupScreen
    {
        /// <summary>
        /// Whether we have loaded the menu previously.
        /// </summary>
        public bool DidLoadMenu { get; private set; }

        /// <summary>
        /// A hash used to find the associated beatmap if already imported.
        /// </summary>
        protected abstract string BeatmapHash { get; }

        /// <summary>
        /// A source file to use as an import source if the intro beatmap is not yet present.
        /// Should be within the "Tracks" namespace of game resources.
        /// </summary>
        protected abstract string BeatmapFile { get; }

        protected IBindable<bool> MenuVoice { get; private set; }

        protected IBindable<bool> MenuMusic { get; private set; }

        private WorkingBeatmap initialBeatmap;

        protected ITrack Track { get; private set; }

        private const int exit_delay = 3000;

        private Sample seeya;

        protected virtual string SeeyaSampleName => "Intro/seeya";

        private LeasedBindable<WorkingBeatmap> beatmap;

        private OsuScreen nextScreen;

        [Resolved]
        private AudioManager audio { get; set; }

        [Resolved]
        private MusicController musicController { get; set; }

        [CanBeNull]
        private readonly Func<OsuScreen> createNextScreen;

        /// <summary>
        /// Whether the <see cref="Track"/> is provided by osu! resources, rather than a user beatmap.
        /// Only valid during or after <see cref="LogoArriving"/>.
        /// </summary>
        protected bool UsingThemedIntro { get; private set; }

        protected IntroScreen([CanBeNull] Func<MainMenu> createNextScreen = null)
        {
            this.createNextScreen = createNextScreen;
        }

        [Resolved]
        private BeatmapManager beatmaps { get; set; }

        [BackgroundDependencyLoader]
<<<<<<< HEAD
        private void load(OsuConfigManager config, SkinManager skinManager, Framework.Game game, RealmContextFactory realmContextFactory)
=======
        private void load(OsuConfigManager config, BeatmapManager beatmaps, Framework.Game game)
>>>>>>> e7d9a2fa
        {
            // prevent user from changing beatmap while the intro is still running.
            beatmap = Beatmap.BeginLease(false);

            MenuVoice = config.GetBindable<bool>(OsuSetting.MenuVoice);
            MenuMusic = config.GetBindable<bool>(OsuSetting.MenuMusic);
            seeya = audio.Samples.Get(SeeyaSampleName);

            ILive<BeatmapSetInfo> setInfo = null;

            // if the user has requested not to play theme music, we should attempt to find a random beatmap from their collection.
            if (!MenuMusic.Value)
            {
                var sets = beatmaps.GetAllUsableBeatmapSets();

                if (sets.Count > 0)
                {
                    setInfo = beatmaps.QueryBeatmapSet(s => s.ID == sets[RNG.Next(0, sets.Count - 1)].ID);
                    setInfo?.PerformRead(s =>
                    {
                        if (s.Beatmaps.Count == 0)
                            return;

                        initialBeatmap = beatmaps.GetWorkingBeatmap(s.Beatmaps[0]);
                    });
                }
            }

            // we generally want a song to be playing on startup, so use the intro music even if a user has specified not to if no other track is available.
            if (setInfo == null)
            {
                if (!loadThemedIntro())
                {
                    // if we detect that the theme track or beatmap is unavailable this is either first startup or things are in a bad state.
                    // this could happen if a user has nuked their files store. for now, reimport to repair this.
                    var import = beatmaps.Import(new ZipArchiveReader(game.Resources.GetStream($"Tracks/{BeatmapFile}"), BeatmapFile)).GetResultSafely();

                    import?.PerformWrite(b => b.Protected = true);

                    loadThemedIntro();
                }
            }

            bool loadThemedIntro()
            {
                setInfo = beatmaps.QueryBeatmapSet(b => b.Hash == BeatmapHash);

                if (setInfo == null)
                    return false;

                setInfo.PerformRead(s =>
                {
                    if (s.Beatmaps.Count == 0)
                        return;

                    initialBeatmap = beatmaps.GetWorkingBeatmap(s.Beatmaps.First());
                });

                return UsingThemedIntro = initialBeatmap != null;
            }
        }

        public override void OnResuming(IScreen last)
        {
            this.FadeIn(300);

            double fadeOutTime = exit_delay;

            var track = musicController.CurrentTrack;

            // ensure the track doesn't change or loop as we are exiting.
            track.Looping = false;
            Beatmap.Disabled = true;

            // we also handle the exit transition.
            if (MenuVoice.Value)
            {
                seeya.Play();

                // if playing the outro voice, we have more time to have fun with the background track.
                // initially fade to almost silent then ramp out over the remaining time.
                const double initial_fade = 200;
                track
                    .VolumeTo(0.03f, initial_fade).Then()
                    .VolumeTo(0, fadeOutTime - initial_fade, Easing.In);
            }
            else
            {
                fadeOutTime = 500;

                // if outro voice is turned off, just do a simple fade out.
                track.VolumeTo(0, fadeOutTime, Easing.Out);
            }

            //don't want to fade out completely else we will stop running updates.
            Game.FadeTo(0.01f, fadeOutTime).OnComplete(_ => this.Exit());

            base.OnResuming(last);
        }

        public override void OnSuspending(IScreen next)
        {
            base.OnSuspending(next);
            initialBeatmap = null;
        }

        protected override BackgroundScreen CreateBackground() => new BackgroundScreenBlack();

        protected virtual void StartTrack()
        {
            // Only start the current track if it is the menu music. A beatmap's track is started when entering the Main Menu.
            if (UsingThemedIntro)
                Track.Start();
        }

        protected override void LogoArriving(OsuLogo logo, bool resuming)
        {
            base.LogoArriving(logo, resuming);

            logo.Colour = Color4.White;
            logo.Triangles = false;
            logo.Ripple = false;

            if (!resuming)
            {
                // generally this can never be null
                // an exception is running ruleset tests, where the osu! ruleset may not be present (causing importing the intro to fail).
                if (initialBeatmap != null)
                    beatmap.Value = initialBeatmap;
                Track = beatmap.Value.Track;

                // ensure the track starts at maximum volume
                musicController.CurrentTrack.FinishTransforms();

                logo.MoveTo(new Vector2(0.5f));
                logo.ScaleTo(Vector2.One);
                logo.Hide();
            }
            else
            {
                const int quick_appear = 350;
                int initialMovementTime = logo.Alpha > 0.2f ? quick_appear : 0;

                logo.MoveTo(new Vector2(0.5f), initialMovementTime, Easing.OutQuint);

                logo
                    .ScaleTo(1, initialMovementTime, Easing.OutQuint)
                    .FadeIn(quick_appear, Easing.OutQuint)
                    .Then()
                    .RotateTo(20, exit_delay * 1.5f)
                    .FadeOut(exit_delay);
            }
        }

        protected void PrepareMenuLoad()
        {
            nextScreen = createNextScreen?.Invoke();

            if (nextScreen != null)
                LoadComponentAsync(nextScreen);
        }

        protected void LoadMenu()
        {
            beatmap.Return();

            DidLoadMenu = true;
            if (nextScreen != null)
                this.Push(nextScreen);
        }
    }
}<|MERGE_RESOLUTION|>--- conflicted
+++ resolved
@@ -84,11 +84,7 @@
         private BeatmapManager beatmaps { get; set; }
 
         [BackgroundDependencyLoader]
-<<<<<<< HEAD
-        private void load(OsuConfigManager config, SkinManager skinManager, Framework.Game game, RealmContextFactory realmContextFactory)
-=======
-        private void load(OsuConfigManager config, BeatmapManager beatmaps, Framework.Game game)
->>>>>>> e7d9a2fa
+        private void load(OsuConfigManager config, Framework.Game game, RealmContextFactory realmContextFactory)
         {
             // prevent user from changing beatmap while the intro is still running.
             beatmap = Beatmap.BeginLease(false);
