--- conflicted
+++ resolved
@@ -263,16 +263,6 @@
                                                                         },
                                                                         new Drawable[]
                                                                         {
-<<<<<<< HEAD
-                                                                            RelativeSizeAxes = Axes.Both,
-                                                                            RequestEdit = ShowSongSelect,
-                                                                            RequestResults = showResults
-                                                                        }
-                                                                    },
-                                                                    new Drawable[]
-                                                                    {
-                                                                        userModsSection = new FillFlowContainer
-=======
                                                                             new AddItemButton
                                                                             {
                                                                                 RelativeSizeAxes = Axes.X,
@@ -287,11 +277,11 @@
                                                                             new MultiplayerPlaylist
                                                                             {
                                                                                 RelativeSizeAxes = Axes.Both,
-                                                                                RequestEdit = ShowSongSelect
+                                                                                RequestEdit = ShowSongSelect,
+                                                                                RequestResults = showResults
                                                                             }
                                                                         },
                                                                         new Drawable[]
->>>>>>> b3626bfb
                                                                         {
                                                                             userModsSection = new FillFlowContainer
                                                                             {
