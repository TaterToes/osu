--- conflicted
+++ resolved
@@ -104,7 +104,7 @@
                                         Buttons.WithChild(CreateNewRoomButton().With(d =>
                                         {
                                             d.Size = new Vector2(150, 25);
-                                            d.Action = () => OpenNewRoom();
+                                            d.Action = () => Open();
                                         }))
                                     }
                                 }
@@ -115,22 +115,16 @@
                                 new Container
                                 {
                                     RelativeSizeAxes = Axes.Both,
-<<<<<<< HEAD
                                     Children = new Drawable[]
                                     {
                                         scrollContainer = new OsuScrollContainer
                                         {
                                             RelativeSizeAxes = Axes.Both,
                                             ScrollbarOverlapsContent = false,
-                                            Child = roomsContainer = new RoomsContainer { JoinRequested = joinRequested }
+                                            Child = roomsContainer = new RoomsContainer()
                                         },
                                         loadingLayer = new LoadingLayer(true),
                                     }
-=======
-                                    ScrollbarOverlapsContent = false,
-                                    Padding = new MarginPadding(10),
-                                    Child = roomsContainer = new RoomsContainer()
->>>>>>> b43f5f75
                                 },
                             }
                         }
@@ -232,13 +226,14 @@
         /// <summary>
         /// Push a room as a new subscreen.
         /// </summary>
-        public void Open(Room room) => Schedule(() =>
+        /// <param name="room">An optional template to use when creating the room.</param>
+        public void Open(Room room = null) => Schedule(() =>
         {
             // Handles the case where a room is clicked 3 times in quick succession
             if (!this.IsCurrentScreen())
                 return;
 
-            OpenNewRoom(room);
+            OpenNewRoom(room ?? CreateNewRoom());
         });
 
         protected virtual void OpenNewRoom(Room room)
@@ -249,12 +244,6 @@
         }
 
         protected abstract FilterControl CreateFilterControl();
-
-        /// <summary>
-        /// Creates and opens the newly-created room.
-        /// </summary>
-        /// <param name="room">An optional template to use when creating the room.</param>
-        public void OpenNewRoom(Room room = null) => Open(room ?? CreateNewRoom());
 
         protected abstract OsuButton CreateNewRoomButton();
 
