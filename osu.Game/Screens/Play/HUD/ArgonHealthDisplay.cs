// Copyright (c) ppy Pty Ltd <contact@ppy.sh>. Licensed under the MIT Licence.
// See the LICENCE file in the repository root for full licence text.

using System;
using System.Collections.Generic;
using System.Linq;
using osu.Framework.Allocation;
using osu.Framework.Bindables;
using osu.Framework.Extensions.Color4Extensions;
using osu.Framework.Graphics;
using osu.Framework.Graphics.Colour;
using osu.Framework.Graphics.Containers;
using osu.Framework.Graphics.Lines;
using osu.Framework.Layout;
using osu.Framework.Threading;
using osu.Framework.Utils;
using osu.Game.Configuration;
using osu.Game.Rulesets.Objects;
using osu.Game.Rulesets.Objects.Types;
using osu.Game.Skinning;
using osuTK;
using osuTK.Graphics;

namespace osu.Game.Screens.Play.HUD
{
    public partial class ArgonHealthDisplay : HealthDisplay, ISerialisableDrawable
    {
        public bool UsesFixedAnchor { get; set; }

        [SettingSource("Bar height")]
        public BindableFloat BarHeight { get; } = new BindableFloat(20)
        {
            MinValue = 0,
            MaxValue = 64,
            Precision = 1
        };

<<<<<<< HEAD
        [SettingSource("Bar length")]
        public BindableFloat BarLength { get; } = new BindableFloat(0.98f);

        [SettingSource("Use relative size")]
        public BindableBool UseRelativeSize { get; } = new BindableBool(true);

=======
>>>>>>> 8d7539ab
        private BarPath mainBar = null!;

        /// <summary>
        /// Used to show a glow at the end of the main bar, or red "damage" area when missing.
        /// </summary>
        private BarPath glowBar = null!;

        private BackgroundPath background = null!;

        private SliderPath barPath = null!;

        private static readonly Colour4 main_bar_colour = Colour4.White;
        private static readonly Colour4 main_bar_glow_colour = Color4Extensions.FromHex("#7ED7FD").Opacity(0.5f);

        private ScheduledDelegate? resetMissBarDelegate;

        private readonly List<Vector2> missBarVertices = new List<Vector2>();
        private readonly List<Vector2> healthBarVertices = new List<Vector2>();

        private double glowBarValue;

        public double GlowBarValue
        {
            get => glowBarValue;
            set
            {
                if (glowBarValue == value)
                    return;

                glowBarValue = value;
                Scheduler.AddOnce(updatePathVertices);
            }
        }

        private double healthBarValue;

        public double HealthBarValue
        {
            get => healthBarValue;
            set
            {
                if (healthBarValue == value)
                    return;

                healthBarValue = value;
                Scheduler.AddOnce(updatePathVertices);
            }
        }

        public const float MAIN_PATH_RADIUS = 10f;

        [BackgroundDependencyLoader]
        private void load()
        {
            AutoSizeAxes = Axes.Y;

            InternalChild = new Container
            {
                AutoSizeAxes = Axes.Both,
                Children = new Drawable[]
                {
                    background = new BackgroundPath
                    {
                        PathRadius = MAIN_PATH_RADIUS,
                    },
                    glowBar = new BarPath
                    {
                        BarColour = Color4.White,
                        GlowColour = main_bar_glow_colour,
                        Blending = BlendingParameters.Additive,
                        Colour = ColourInfo.GradientHorizontal(Color4.White.Opacity(0.8f), Color4.White),
                        PathRadius = 40f,
                        // Kinda hacky, but results in correct positioning with increased path radius.
                        Margin = new MarginPadding(-30f),
                        GlowPortion = 0.9f,
                    },
                    mainBar = new BarPath
                    {
                        AutoSizeAxes = Axes.None,
                        RelativeSizeAxes = Axes.Both,
                        Blending = BlendingParameters.Additive,
                        BarColour = main_bar_colour,
                        GlowColour = main_bar_glow_colour,
                        PathRadius = MAIN_PATH_RADIUS,
                        GlowPortion = 0.6f,
                    },
                }
            };
        }

        protected override void LoadComplete()
        {
            base.LoadComplete();

            Current.BindValueChanged(_ => Scheduler.AddOnce(updateCurrent), true);

<<<<<<< HEAD
            // update relative axes first before reading width from bar length.
            RelativeSizeAxes = UseRelativeSize.Value ? Axes.X : Axes.None;
            Width = BarLength.Value;

            UseRelativeSize.BindValueChanged(v =>
            {
                RelativeSizeAxes = v.NewValue ? Axes.X : Axes.None;
                float newWidth = Width;

                BarLength.MinValue = v.NewValue ? 0.2f : 200f;
                BarLength.MaxValue = v.NewValue ? 1f : 1000f;
                BarLength.Precision = v.NewValue ? 0.01f : 1f;
                BarLength.Value = newWidth;
            }, true);

            BarLength.ValueChanged += l => Width = l.NewValue;
            BarHeight.BindValueChanged(_ => updatePath(), true);
=======
            BarHeight.BindValueChanged(_ => updatePath());
            updatePath();
>>>>>>> 8d7539ab
        }

        protected override bool OnInvalidate(Invalidation invalidation, InvalidationSource source)
        {
            if ((invalidation & Invalidation.DrawSize) > 0)
                updatePath();

            return base.OnInvalidate(invalidation, source);
        }

        private void updateCurrent()
        {
            if (Current.Value >= GlowBarValue) finishMissDisplay();

            double time = Current.Value > GlowBarValue ? 500 : 250;

            // TODO: this should probably use interpolation in update.
            this.TransformTo(nameof(HealthBarValue), Current.Value, time, Easing.OutQuint);
            if (resetMissBarDelegate == null) this.TransformTo(nameof(GlowBarValue), Current.Value, time, Easing.OutQuint);
        }

        protected override void Update()
        {
            base.Update();

            mainBar.Alpha = (float)Interpolation.DampContinuously(mainBar.Alpha, Current.Value > 0 ? 1 : 0, 40, Time.Elapsed);
            glowBar.Alpha = (float)Interpolation.DampContinuously(glowBar.Alpha, GlowBarValue > 0 ? 1 : 0, 40, Time.Elapsed);
        }

        protected override void Flash()
        {
            base.Flash();

            mainBar.TransformTo(nameof(BarPath.GlowColour), main_bar_glow_colour.Opacity(0.8f))
                   .TransformTo(nameof(BarPath.GlowColour), main_bar_glow_colour, 300, Easing.OutQuint);

            if (resetMissBarDelegate == null)
            {
                glowBar.TransformTo(nameof(BarPath.BarColour), Colour4.White, 30, Easing.OutQuint)
                       .Then()
                       .TransformTo(nameof(BarPath.BarColour), main_bar_colour, 1000, Easing.OutQuint);

                glowBar.TransformTo(nameof(BarPath.GlowColour), Colour4.White, 30, Easing.OutQuint)
                       .Then()
                       .TransformTo(nameof(BarPath.GlowColour), main_bar_glow_colour, 300, Easing.OutQuint);
            }
        }

        protected override void Miss()
        {
            base.Miss();

            if (resetMissBarDelegate != null)
            {
                resetMissBarDelegate.Cancel();
                resetMissBarDelegate = null;
            }
            else
            {
                // Reset any ongoing animation immediately, else things get weird.
                this.TransformTo(nameof(GlowBarValue), HealthBarValue);
            }

            this.Delay(500).Schedule(() =>
            {
                this.TransformTo(nameof(GlowBarValue), Current.Value, 300, Easing.OutQuint);
                finishMissDisplay();
            }, out resetMissBarDelegate);

            glowBar.TransformTo(nameof(BarPath.BarColour), new Colour4(255, 147, 147, 255), 100, Easing.OutQuint).Then()
                   .TransformTo(nameof(BarPath.BarColour), new Colour4(255, 93, 93, 255), 800, Easing.OutQuint);

            glowBar.TransformTo(nameof(BarPath.GlowColour), new Colour4(253, 0, 0, 255).Lighten(0.2f))
                   .TransformTo(nameof(BarPath.GlowColour), new Colour4(253, 0, 0, 255), 800, Easing.OutQuint);
        }

        private void finishMissDisplay()
        {
            if (resetMissBarDelegate == null)
                return;

            if (Current.Value > 0)
            {
                glowBar.TransformTo(nameof(BarPath.BarColour), main_bar_colour, 300, Easing.In);
                glowBar.TransformTo(nameof(BarPath.GlowColour), main_bar_glow_colour, 300, Easing.In);
            }

            resetMissBarDelegate?.Cancel();
            resetMissBarDelegate = null;
        }

        private void updatePath()
        {
            float barLength = DrawWidth - MAIN_PATH_RADIUS * 2;
            float curveStart = barLength - 70;
            float curveEnd = barLength - 40;

            const float curve_smoothness = 10;

            Vector2 diagonalDir = (new Vector2(curveEnd, BarHeight.Value) - new Vector2(curveStart, 0)).Normalized();

            barPath = new SliderPath(new[]
            {
                new PathControlPoint(new Vector2(0, 0), PathType.Linear),
                new PathControlPoint(new Vector2(curveStart - curve_smoothness, 0), PathType.Bezier),
                new PathControlPoint(new Vector2(curveStart, 0)),
                new PathControlPoint(new Vector2(curveStart, 0) + diagonalDir * curve_smoothness, PathType.Linear),
                new PathControlPoint(new Vector2(curveEnd, BarHeight.Value) - diagonalDir * curve_smoothness, PathType.Bezier),
                new PathControlPoint(new Vector2(curveEnd, BarHeight.Value)),
                new PathControlPoint(new Vector2(curveEnd + curve_smoothness, BarHeight.Value), PathType.Linear),
                new PathControlPoint(new Vector2(barLength, BarHeight.Value)),
            });

            List<Vector2> vertices = new List<Vector2>();
            barPath.GetPathToProgress(vertices, 0.0, 1.0);

            background.Vertices = vertices;
            mainBar.Vertices = vertices;
            glowBar.Vertices = vertices;

            updatePathVertices();
        }

        private void updatePathVertices()
        {
            barPath.GetPathToProgress(healthBarVertices, 0.0, healthBarValue);
            barPath.GetPathToProgress(missBarVertices, healthBarValue, Math.Max(glowBarValue, healthBarValue));

            if (healthBarVertices.Count == 0)
                healthBarVertices.Add(Vector2.Zero);

            if (missBarVertices.Count == 0)
                missBarVertices.Add(Vector2.Zero);

            glowBar.Vertices = missBarVertices.Select(v => v - missBarVertices[0]).ToList();
            glowBar.Position = missBarVertices[0];

            mainBar.Vertices = healthBarVertices.Select(v => v - healthBarVertices[0]).ToList();
            mainBar.Position = healthBarVertices[0];
        }

        private partial class BackgroundPath : SmoothPath
        {
            protected override Color4 ColourAt(float position)
            {
                if (position <= 0.16f)
                    return Color4.White.Opacity(0.8f);

                return Interpolation.ValueAt(position,
                    Color4.White.Opacity(0.8f),
                    Color4.Black.Opacity(0.2f),
                    -0.5f, 1f, Easing.OutQuint);
            }
        }

        private partial class BarPath : SmoothPath
        {
            private Colour4 barColour;

            public Colour4 BarColour
            {
                get => barColour;
                set
                {
                    if (barColour == value)
                        return;

                    barColour = value;
                    InvalidateTexture();
                }
            }

            private Colour4 glowColour;

            public Colour4 GlowColour
            {
                get => glowColour;
                set
                {
                    if (glowColour == value)
                        return;

                    glowColour = value;
                    InvalidateTexture();
                }
            }

            public float GlowPortion { get; init; }

            protected override Color4 ColourAt(float position)
            {
                if (position >= GlowPortion)
                    return BarColour;

                return Interpolation.ValueAt(position, Colour4.Black.Opacity(0.0f), GlowColour, 0.0, GlowPortion, Easing.InQuint);
            }
        }
    }
}<|MERGE_RESOLUTION|>--- conflicted
+++ resolved
@@ -35,15 +35,9 @@
             Precision = 1
         };
 
-<<<<<<< HEAD
-        [SettingSource("Bar length")]
-        public BindableFloat BarLength { get; } = new BindableFloat(0.98f);
-
         [SettingSource("Use relative size")]
         public BindableBool UseRelativeSize { get; } = new BindableBool(true);
 
-=======
->>>>>>> 8d7539ab
         private BarPath mainBar = null!;
 
         /// <summary>
@@ -140,28 +134,12 @@
 
             Current.BindValueChanged(_ => Scheduler.AddOnce(updateCurrent), true);
 
-<<<<<<< HEAD
-            // update relative axes first before reading width from bar length.
-            RelativeSizeAxes = UseRelativeSize.Value ? Axes.X : Axes.None;
-            Width = BarLength.Value;
-
             UseRelativeSize.BindValueChanged(v =>
             {
                 RelativeSizeAxes = v.NewValue ? Axes.X : Axes.None;
-                float newWidth = Width;
-
-                BarLength.MinValue = v.NewValue ? 0.2f : 200f;
-                BarLength.MaxValue = v.NewValue ? 1f : 1000f;
-                BarLength.Precision = v.NewValue ? 0.01f : 1f;
-                BarLength.Value = newWidth;
             }, true);
 
-            BarLength.ValueChanged += l => Width = l.NewValue;
             BarHeight.BindValueChanged(_ => updatePath(), true);
-=======
-            BarHeight.BindValueChanged(_ => updatePath());
-            updatePath();
->>>>>>> 8d7539ab
         }
 
         protected override bool OnInvalidate(Invalidation invalidation, InvalidationSource source)
