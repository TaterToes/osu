--- conflicted
+++ resolved
@@ -1,10 +1,7 @@
 // Copyright (c) ppy Pty Ltd <contact@ppy.sh>. Licensed under the MIT Licence.
 // See the LICENCE file in the repository root for full licence text.
 
-<<<<<<< HEAD
 using System;
-=======
->>>>>>> f98ffbb1
 using osu.Framework.Allocation;
 using osu.Framework.Bindables;
 using osu.Framework.Graphics;
@@ -13,11 +10,7 @@
 
 namespace osu.Game.Screens.Play
 {
-<<<<<<< HEAD
     public abstract class GameplayClockContainer : Container, IAdjustableClock
-=======
-    public abstract class GameplayClockContainer : Container
->>>>>>> f98ffbb1
     {
         /// <summary>
         /// The final clock which is exposed to underlying components.
@@ -73,7 +66,6 @@
         /// </summary>
         /// <param name="time">The destination time to seek to.</param>
         public virtual void Seek(double time) => AdjustableClock.Seek(time);
-<<<<<<< HEAD
 
         public virtual void Stop() => IsPaused.Value = true;
 
@@ -82,16 +74,6 @@
             AdjustableClock.Seek(0);
             AdjustableClock.Stop();
 
-=======
-
-        public virtual void Stop() => IsPaused.Value = true;
-
-        public virtual void Restart()
-        {
-            AdjustableClock.Seek(0);
-            AdjustableClock.Stop();
-
->>>>>>> f98ffbb1
             if (!IsPaused.Value)
                 Start();
         }
@@ -99,19 +81,12 @@
         protected override void Update()
         {
             if (!IsPaused.Value)
-<<<<<<< HEAD
-                ClockToProcess.ProcessFrame();
-=======
                 GameplayClock.UnderlyingClock.ProcessFrame();
->>>>>>> f98ffbb1
 
             base.Update();
         }
 
         protected abstract void OnIsPausedChanged(ValueChangedEvent<bool> isPaused);
-
-<<<<<<< HEAD
-        protected virtual IFrameBasedClock ClockToProcess => AdjustableClock;
 
         protected abstract GameplayClock CreateGameplayClock(IFrameBasedClock source);
 
@@ -146,8 +121,5 @@
         public bool IsRunning => GameplayClock.IsRunning;
 
         #endregion
-=======
-        protected abstract GameplayClock CreateGameplayClock(IFrameBasedClock source);
->>>>>>> f98ffbb1
     }
 }