// Copyright (c) ppy Pty Ltd <contact@ppy.sh>. Licensed under the MIT Licence.
// See the LICENCE file in the repository root for full licence text.

using System;
using System.Collections.Generic;
using System.IO;
using System.Linq;
using System.Threading.Tasks;
using osu.Framework.Allocation;
using osu.Framework.Audio;
using osu.Framework.Audio.Sample;
using osu.Framework.Bindables;
using osu.Framework.Graphics;
using osu.Framework.Graphics.Containers;
using osu.Framework.Input.Events;
using osu.Framework.Logging;
using osu.Framework.Screens;
using osu.Framework.Threading;
using osu.Game.Beatmaps;
using osu.Game.Configuration;
using osu.Game.Graphics.Containers;
using osu.Game.IO.Archives;
using osu.Game.Online.API;
using osu.Game.Online.Spectator;
using osu.Game.Overlays;
using osu.Game.Rulesets;
using osu.Game.Rulesets.Mods;
using osu.Game.Rulesets.Scoring;
using osu.Game.Rulesets.UI;
using osu.Game.Scoring;
using osu.Game.Scoring.Legacy;
using osu.Game.Screens.Ranking;
using osu.Game.Skinning;
using osu.Game.Users;
using osuTK.Graphics;

namespace osu.Game.Screens.Play
{
    [Cached]
    [Cached(typeof(ISamplePlaybackDisabler))]
    public abstract class Player : ScreenWithBeatmapBackground, ISamplePlaybackDisabler, ILocalUserPlayInfo
    {
        /// <summary>
        /// The delay upon completion of the beatmap before displaying the results screen.
        /// </summary>
        public const double RESULTS_DISPLAY_DELAY = 1000.0;

        public override bool AllowBackButton => false; // handled by HoldForMenuButton

        protected override UserActivity InitialActivity => new UserActivity.InSoloGame(Beatmap.Value.BeatmapInfo, Ruleset.Value);

        public override float BackgroundParallaxAmount => 0.1f;

        public override bool HideOverlaysOnEnter => true;

        protected override OverlayActivation InitialOverlayActivationMode => OverlayActivation.UserTriggered;

        // We are managing our own adjustments (see OnEntering/OnExiting).
        public override bool? AllowTrackAdjustments => false;

        private readonly IBindable<bool> gameActive = new Bindable<bool>(true);

        private readonly Bindable<bool> samplePlaybackDisabled = new Bindable<bool>();

        /// <summary>
        /// Whether gameplay should pause when the game window focus is lost.
        /// </summary>
        protected virtual bool PauseOnFocusLost => true;

        public Action RestartRequested;

        public bool HasFailed { get; private set; }

        private Bindable<bool> mouseWheelDisabled;

        private readonly Bindable<bool> storyboardReplacesBackground = new Bindable<bool>();

        public IBindable<bool> LocalUserPlaying => localUserPlaying;

        private readonly Bindable<bool> localUserPlaying = new Bindable<bool>();

        public int RestartCount;

        [Resolved]
        private ScoreManager scoreManager { get; set; }

        [Resolved]
        private IAPIProvider api { get; set; }

        [Resolved]
        private MusicController musicController { get; set; }

        [Resolved]
        private SpectatorClient spectatorClient { get; set; }

<<<<<<< HEAD
        public Ruleset GameplayRuleset { get; private set; }

        public GameplayBeatmap GameplayBeatmap { get; private set; }
=======
        public GameplayState GameplayState { get; private set; }

        private Ruleset ruleset;
>>>>>>> 4bd10833

        private Sample sampleRestart;

        public BreakOverlay BreakOverlay;

        /// <summary>
        /// Whether the gameplay is currently in a break.
        /// </summary>
        public readonly IBindable<bool> IsBreakTime = new BindableBool();

        private BreakTracker breakTracker;

        private SkipOverlay skipIntroOverlay;
        private SkipOverlay skipOutroOverlay;

        protected ScoreProcessor ScoreProcessor { get; private set; }

        protected HealthProcessor HealthProcessor { get; private set; }

        protected DrawableRuleset DrawableRuleset { get; private set; }

        protected HUDOverlay HUDOverlay { get; private set; }

        public bool LoadedBeatmapSuccessfully => DrawableRuleset?.Objects.Any() == true;

        protected GameplayClockContainer GameplayClockContainer { get; private set; }

        public DimmableStoryboard DimmableStoryboard { get; private set; }

        [Cached]
        [Cached(Type = typeof(IBindable<IReadOnlyList<Mod>>))]
        public new readonly Bindable<IReadOnlyList<Mod>> Mods = new Bindable<IReadOnlyList<Mod>>(Array.Empty<Mod>());

        /// <summary>
        /// Whether failing should be allowed.
        /// By default, this checks whether all selected mods allow failing.
        /// </summary>
        protected virtual bool CheckModsAllowFailure() => Mods.Value.OfType<IApplicableFailOverride>().All(m => m.PerformFail());

        public readonly PlayerConfiguration Configuration;

        internal Score Score { get; private set; }

        /// <summary>
        /// Create a new player instance.
        /// </summary>
        protected Player(PlayerConfiguration configuration = null)
        {
            Configuration = configuration ?? new PlayerConfiguration();
        }

        private ScreenSuspensionHandler screenSuspension;

        private DependencyContainer dependencies;

        protected override IReadOnlyDependencyContainer CreateChildDependencies(IReadOnlyDependencyContainer parent)
            => dependencies = new DependencyContainer(base.CreateChildDependencies(parent));

        protected override void LoadComplete()
        {
            base.LoadComplete();

            if (!LoadedBeatmapSuccessfully)
                return;

            Score = CreateScore();

            // ensure the score is in a consistent state with the current player.
            Score.ScoreInfo.BeatmapInfo = Beatmap.Value.BeatmapInfo;
            Score.ScoreInfo.Ruleset = ruleset.RulesetInfo;
            Score.ScoreInfo.Mods = Mods.Value.ToArray();

            PrepareReplay();

            ScoreProcessor.NewJudgement += result => ScoreProcessor.PopulateScore(Score.ScoreInfo);

            gameActive.BindValueChanged(_ => updatePauseOnFocusLostState(), true);
        }

        /// <summary>
        /// Run any recording / playback setup for replays.
        /// </summary>
        protected virtual void PrepareReplay()
        {
            DrawableRuleset.SetRecordTarget(Score);
        }

        [BackgroundDependencyLoader(true)]
        private void load(AudioManager audio, OsuConfigManager config, OsuGameBase game)
        {
            Mods.Value = base.Mods.Value.Select(m => m.DeepClone()).ToArray();

            if (Beatmap.Value is DummyWorkingBeatmap)
                return;

            IBeatmap playableBeatmap = loadPlayableBeatmap();

            if (playableBeatmap == null)
                return;

            sampleRestart = audio.Samples.Get(@"Gameplay/restart");

            mouseWheelDisabled = config.GetBindable<bool>(OsuSetting.MouseDisableWheel);

            if (game != null)
                gameActive.BindTo(game.IsActive);

            if (game is OsuGame osuGame)
                LocalUserPlaying.BindTo(osuGame.LocalUserPlaying);

            DrawableRuleset = ruleset.CreateDrawableRulesetWith(playableBeatmap, Mods.Value);
            dependencies.CacheAs(DrawableRuleset);

            ScoreProcessor = ruleset.CreateScoreProcessor();
            ScoreProcessor.ApplyBeatmap(playableBeatmap);
            ScoreProcessor.Mods.BindTo(Mods);

            dependencies.CacheAs(ScoreProcessor);

            HealthProcessor = ruleset.CreateHealthProcessor(playableBeatmap.HitObjects[0].StartTime);
            HealthProcessor.ApplyBeatmap(playableBeatmap);

            dependencies.CacheAs(HealthProcessor);

            if (!ScoreProcessor.Mode.Disabled)
                config.BindWith(OsuSetting.ScoreDisplayMode, ScoreProcessor.Mode);

            InternalChild = GameplayClockContainer = CreateGameplayClockContainer(Beatmap.Value, DrawableRuleset.GameplayStartTime);

            dependencies.CacheAs(GameplayState = new GameplayState(playableBeatmap, ruleset, Mods.Value));

            AddInternal(screenSuspension = new ScreenSuspensionHandler(GameplayClockContainer));

            var rulesetSkinProvider = new RulesetSkinProvidingContainer(ruleset, playableBeatmap, Beatmap.Value.Skin);

            // load the skinning hierarchy first.
            // this is intentionally done in two stages to ensure things are in a loaded state before exposing the ruleset to skin sources.
            GameplayClockContainer.Add(rulesetSkinProvider);

            rulesetSkinProvider.AddRange(new[]
            {
                // underlay and gameplay should have access to the skinning sources.
                createUnderlayComponents(),
                createGameplayComponents(Beatmap.Value, playableBeatmap)
            });

            // add the overlay components as a separate step as they proxy some elements from the above underlay/gameplay components.
            // also give the overlays the ruleset skin provider to allow rulesets to potentially override HUD elements (used to disable combo counters etc.)
            // we may want to limit this in the future to disallow rulesets from outright replacing elements the user expects to be there.
            rulesetSkinProvider.Add(createOverlayComponents(Beatmap.Value));

            if (!DrawableRuleset.AllowGameplayOverlays)
            {
                HUDOverlay.ShowHud.Value = false;
                HUDOverlay.ShowHud.Disabled = true;
                BreakOverlay.Hide();
            }

            DrawableRuleset.FrameStableClock.WaitingOnFrames.BindValueChanged(waiting =>
            {
                if (waiting.NewValue)
                    GameplayClockContainer.Stop();
                else
                    GameplayClockContainer.Start();
            });

            DrawableRuleset.IsPaused.BindValueChanged(paused =>
            {
                updateGameplayState();
                updateSampleDisabledState();
            });

            DrawableRuleset.FrameStableClock.IsCatchingUp.BindValueChanged(_ => updateSampleDisabledState());

            DrawableRuleset.HasReplayLoaded.BindValueChanged(_ => updateGameplayState());

            // bind clock into components that require it
            DrawableRuleset.IsPaused.BindTo(GameplayClockContainer.IsPaused);

            DrawableRuleset.NewResult += r =>
            {
                HealthProcessor.ApplyResult(r);
                ScoreProcessor.ApplyResult(r);
                GameplayState.ApplyResult(r);
            };

            DrawableRuleset.RevertResult += r =>
            {
                HealthProcessor.RevertResult(r);
                ScoreProcessor.RevertResult(r);
            };

            DimmableStoryboard.HasStoryboardEnded.ValueChanged += storyboardEnded =>
            {
                if (storyboardEnded.NewValue)
                    progressToResults(true);
            };

            // Bind the judgement processors to ourselves
            ScoreProcessor.HasCompleted.BindValueChanged(scoreCompletionChanged);
            HealthProcessor.Failed += onFail;

            // Provide judgement processors to mods after they're loaded so that they're on the gameplay clock,
            // this is required for mods that apply transforms to these processors.
            ScoreProcessor.OnLoadComplete += _ =>
            {
                foreach (var mod in Mods.Value.OfType<IApplicableToScoreProcessor>())
                    mod.ApplyToScoreProcessor(ScoreProcessor);
            };

            HealthProcessor.OnLoadComplete += _ =>
            {
                foreach (var mod in Mods.Value.OfType<IApplicableToHealthProcessor>())
                    mod.ApplyToHealthProcessor(HealthProcessor);
            };

            IsBreakTime.BindTo(breakTracker.IsBreakTime);
            IsBreakTime.BindValueChanged(onBreakTimeChanged, true);
        }

        protected virtual GameplayClockContainer CreateGameplayClockContainer(WorkingBeatmap beatmap, double gameplayStart) => new MasterGameplayClockContainer(beatmap, gameplayStart);

        private Drawable createUnderlayComponents() =>
            DimmableStoryboard = new DimmableStoryboard(Beatmap.Value.Storyboard) { RelativeSizeAxes = Axes.Both };

        private Drawable createGameplayComponents(WorkingBeatmap working, IBeatmap playableBeatmap) => new ScalingContainer(ScalingMode.Gameplay)
        {
            Children = new Drawable[]
            {
                DrawableRuleset.With(r =>
                    r.FrameStableComponents.Children = new Drawable[]
                    {
                        ScoreProcessor,
                        HealthProcessor,
                        new ComboEffects(ScoreProcessor),
                        breakTracker = new BreakTracker(DrawableRuleset.GameplayStartTime, ScoreProcessor)
                        {
                            Breaks = working.Beatmap.Breaks
                        }
                    }),
            }
        };

        private Drawable createOverlayComponents(WorkingBeatmap working)
        {
            var container = new Container
            {
                RelativeSizeAxes = Axes.Both,
                Children = new[]
                {
                    DimmableStoryboard.OverlayLayerContainer.CreateProxy(),
                    BreakOverlay = new BreakOverlay(working.Beatmap.BeatmapInfo.LetterboxInBreaks, ScoreProcessor)
                    {
                        Clock = DrawableRuleset.FrameStableClock,
                        ProcessCustomClock = false,
                        Breaks = working.Beatmap.Breaks
                    },
                    // display the cursor above some HUD elements.
                    DrawableRuleset.Cursor?.CreateProxy() ?? new Container(),
                    DrawableRuleset.ResumeOverlay?.CreateProxy() ?? new Container(),
                    HUDOverlay = new HUDOverlay(DrawableRuleset, Mods.Value)
                    {
                        HoldToQuit =
                        {
                            Action = () => PerformExit(true),
                            IsPaused = { BindTarget = GameplayClockContainer.IsPaused }
                        },
                        KeyCounter =
                        {
                            AlwaysVisible = { BindTarget = DrawableRuleset.HasReplayLoaded },
                            IsCounting = false
                        },
                        Anchor = Anchor.Centre,
                        Origin = Anchor.Centre
                    },
                    skipIntroOverlay = new SkipOverlay(DrawableRuleset.GameplayStartTime)
                    {
                        RequestSkip = performUserRequestedSkip
                    },
                    skipOutroOverlay = new SkipOverlay(Beatmap.Value.Storyboard.LatestEventTime ?? 0)
                    {
                        RequestSkip = () => progressToResults(false),
                        Alpha = 0
                    },
                    FailOverlay = new FailOverlay
                    {
                        OnRetry = Restart,
                        OnQuit = () => PerformExit(true),
                    },
                    PauseOverlay = new PauseOverlay
                    {
                        OnResume = Resume,
                        Retries = RestartCount,
                        OnRetry = Restart,
                        OnQuit = () => PerformExit(true),
                    },
                    new HotkeyExitOverlay
                    {
                        Action = () =>
                        {
                            if (!this.IsCurrentScreen()) return;

                            fadeOut(true);
                            PerformExit(false);
                        },
                    },
                    failAnimation = new FailAnimation(DrawableRuleset) { OnComplete = onFailComplete, },
                }
            };

            if (!Configuration.AllowSkipping || !DrawableRuleset.AllowGameplayOverlays)
            {
                skipIntroOverlay.Expire();
                skipOutroOverlay.Expire();
            }

            if (GameplayClockContainer is MasterGameplayClockContainer master)
                HUDOverlay.PlayerSettingsOverlay.PlaybackSettings.UserPlaybackRate.BindTarget = master.UserPlaybackRate;

            if (Configuration.AllowRestart)
            {
                container.Add(new HotkeyRetryOverlay
                {
                    Action = () =>
                    {
                        if (!this.IsCurrentScreen()) return;

                        fadeOut(true);
                        Restart();
                    },
                });
            }

            return container;
        }

        private void onBreakTimeChanged(ValueChangedEvent<bool> isBreakTime)
        {
            updateGameplayState();
            updatePauseOnFocusLostState();
            HUDOverlay.KeyCounter.IsCounting = !isBreakTime.NewValue;
        }

        private void updateGameplayState()
        {
            bool inGameplay = !DrawableRuleset.HasReplayLoaded.Value && !DrawableRuleset.IsPaused.Value && !breakTracker.IsBreakTime.Value;
            OverlayActivationMode.Value = inGameplay ? OverlayActivation.Disabled : OverlayActivation.UserTriggered;
            localUserPlaying.Value = inGameplay;
        }

        private void updateSampleDisabledState()
        {
            samplePlaybackDisabled.Value = DrawableRuleset.FrameStableClock.IsCatchingUp.Value || GameplayClockContainer.GameplayClock.IsPaused.Value;
        }

        private void updatePauseOnFocusLostState()
        {
            if (!PauseOnFocusLost || !pausingSupportedByCurrentState || breakTracker.IsBreakTime.Value)
                return;

            if (gameActive.Value == false)
            {
                bool paused = Pause();

                // if the initial pause could not be satisfied, the pause cooldown may be active.
                // reschedule the pause attempt until it can be achieved.
                if (!paused)
                    Scheduler.AddOnce(updatePauseOnFocusLostState);
            }
        }

        private IBeatmap loadPlayableBeatmap()
        {
            IBeatmap playable;

            try
            {
                if (Beatmap.Value.Beatmap == null)
                    throw new InvalidOperationException("Beatmap was not loaded");

                var rulesetInfo = Ruleset.Value ?? Beatmap.Value.BeatmapInfo.Ruleset;
                ruleset = rulesetInfo.CreateInstance();

                try
                {
                    playable = Beatmap.Value.GetPlayableBeatmap(ruleset.RulesetInfo, Mods.Value);
                }
                catch (BeatmapInvalidForRulesetException)
                {
                    // A playable beatmap may not be creatable with the user's preferred ruleset, so try using the beatmap's default ruleset
                    rulesetInfo = Beatmap.Value.BeatmapInfo.Ruleset;
                    ruleset = rulesetInfo.CreateInstance();

                    playable = Beatmap.Value.GetPlayableBeatmap(rulesetInfo, Mods.Value);
                }

                if (playable.HitObjects.Count == 0)
                {
                    Logger.Log("Beatmap contains no hit objects!", level: LogLevel.Error);
                    return null;
                }
            }
            catch (Exception e)
            {
                Logger.Error(e, "Could not load beatmap successfully!");
                //couldn't load, hard abort!
                return null;
            }

            return playable;
        }

        /// <summary>
        /// Attempts to complete a user request to exit gameplay.
        /// </summary>
        /// <remarks>
        /// <list type="bullet">
        /// <item>This should only be called in response to a user interaction. Exiting is not guaranteed.</item>
        /// <item>This will interrupt any pending progression to the results screen, even if the transition has begun.</item>
        /// </list>
        /// </remarks>
        /// <param name="showDialogFirst">
        /// Whether the pause or fail dialog should be shown before performing an exit.
        /// If <see langword="true"/> and a dialog is not yet displayed, the exit will be blocked and the relevant dialog will display instead.
        /// </param>
        protected void PerformExit(bool showDialogFirst)
        {
            // if an exit has been requested, cancel any pending completion (the user has shown intention to exit).
            resultsDisplayDelegate?.Cancel();

            // there is a chance that an exit request occurs after the transition to results has already started.
            // even in such a case, the user has shown intent, so forcefully return to this screen (to proceed with the upwards exit process).
            if (!this.IsCurrentScreen())
            {
                ValidForResume = false;

                // in the potential case that this instance has already been exited, this is required to avoid a crash.
                if (this.GetChildScreen() != null)
                    this.MakeCurrent();
                return;
            }

            bool pauseOrFailDialogVisible =
                PauseOverlay.State.Value == Visibility.Visible || FailOverlay.State.Value == Visibility.Visible;

            if (showDialogFirst && !pauseOrFailDialogVisible)
            {
                // if the fail animation is currently in progress, accelerate it (it will show the pause dialog on completion).
                if (ValidForResume && HasFailed)
                {
                    failAnimation.FinishTransforms(true);
                    return;
                }

                // even if this call has requested a dialog, there is a chance the current player mode doesn't support pausing.
                if (pausingSupportedByCurrentState)
                {
                    // in the case a dialog needs to be shown, attempt to pause and show it.
                    // this may fail (see internal checks in Pause()) but the fail cases are temporary, so don't fall through to Exit().
                    Pause();
                    return;
                }
            }

            // The actual exit is performed if
            // - the pause / fail dialog was not requested
            // - the pause / fail dialog was requested but is already displayed (user showing intention to exit).
            // - the pause / fail dialog was requested but couldn't be displayed due to the type or state of this Player instance.
            this.Exit();
        }

        private void performUserRequestedSkip()
        {
            // user requested skip
            // disable sample playback to stop currently playing samples and perform skip
            samplePlaybackDisabled.Value = true;

            (GameplayClockContainer as MasterGameplayClockContainer)?.Skip();

            // return samplePlaybackDisabled.Value to what is defined by the beatmap's current state
            updateSampleDisabledState();
        }

        /// <summary>
        /// Seek to a specific time in gameplay.
        /// </summary>
        /// <param name="time">The destination time to seek to.</param>
        public void Seek(double time) => GameplayClockContainer.Seek(time);

        private ScheduledDelegate frameStablePlaybackResetDelegate;

        /// <summary>
        /// Seeks to a specific time in gameplay, bypassing frame stability.
        /// </summary>
        /// <remarks>
        /// Intermediate hitobject judgements may not be applied or reverted correctly during this seek.
        /// </remarks>
        /// <param name="time">The destination time to seek to.</param>
        internal void NonFrameStableSeek(double time)
        {
            if (frameStablePlaybackResetDelegate?.Cancelled == false && !frameStablePlaybackResetDelegate.Completed)
                frameStablePlaybackResetDelegate.RunTask();

            bool wasFrameStable = DrawableRuleset.FrameStablePlayback;
            DrawableRuleset.FrameStablePlayback = false;

            Seek(time);

            // Delay resetting frame-stable playback for one frame to give the FrameStabilityContainer a chance to seek.
            frameStablePlaybackResetDelegate = ScheduleAfterChildren(() => DrawableRuleset.FrameStablePlayback = wasFrameStable);
        }

        /// <summary>
        /// Restart gameplay via a parent <see cref="PlayerLoader"/>.
        /// <remarks>This can be called from a child screen in order to trigger the restart process.</remarks>
        /// </summary>
        public void Restart()
        {
            if (!Configuration.AllowRestart)
                return;

            // at the point of restarting the track should either already be paused or the volume should be zero.
            // stopping here is to ensure music doesn't become audible after exiting back to PlayerLoader.
            musicController.Stop();

            sampleRestart?.Play();
            RestartRequested?.Invoke();

            PerformExit(false);
        }

        /// <summary>
        /// This delegate, when set, means the results screen has been queued to appear.
        /// The display of the results screen may be delayed by any work being done in <see cref="PrepareScoreForResultsAsync"/>.
        /// </summary>
        /// <remarks>
        /// Once set, this can *only* be cancelled by rewinding, ie. if <see cref="JudgementProcessor.HasCompleted">ScoreProcessor.HasCompleted</see> becomes <see langword="false"/>.
        /// Even if the user requests an exit, it will forcefully proceed to the results screen (see special case in <see cref="OnExiting"/>).
        /// </remarks>
        private ScheduledDelegate resultsDisplayDelegate;

        /// <summary>
        /// A task which asynchronously prepares a completed score for display at results.
        /// This may include performing net requests or importing the score into the database, generally to ensure things are in a sane state for the play session.
        /// </summary>
        private Task<ScoreInfo> prepareScoreForDisplayTask;

        /// <summary>
        /// Handles changes in player state which may progress the completion of gameplay / this screen's lifetime.
        /// </summary>
        /// <exception cref="InvalidOperationException">Thrown if this method is called more than once without changing state.</exception>
        private void scoreCompletionChanged(ValueChangedEvent<bool> completed)
        {
            // If this player instance is in the middle of an exit, don't attempt any kind of state update.
            if (!this.IsCurrentScreen())
                return;

            // Special case to handle rewinding post-completion. This is the only way already queued forward progress can be cancelled.
            // TODO: Investigate whether this can be moved to a RewindablePlayer subclass or similar.
            // Currently, even if this scenario is hit, prepareScoreForDisplay has already been queued (and potentially run).
            // In scenarios where rewinding is possible (replay, spectating) this is a non-issue as no submission/import work is done,
            // but it still doesn't feel right that this exists here.
            if (!completed.NewValue)
            {
                resultsDisplayDelegate?.Cancel();
                resultsDisplayDelegate = null;

                ValidForResume = true;
                skipOutroOverlay.Hide();
                return;
            }

            // Only show the completion screen if the player hasn't failed
            if (HealthProcessor.HasFailed)
                return;

            // Setting this early in the process means that even if something were to go wrong in the order of events following, there
            // is no chance that a user could return to the (already completed) Player instance from a child screen.
            ValidForResume = false;

            // Ensure we are not writing to the replay any more, as we are about to consume and store the score.
            DrawableRuleset.SetRecordTarget(null);

            if (!Configuration.ShowResults)
                return;

            prepareScoreForDisplayTask ??= Task.Run(prepareScoreForResults);

            bool storyboardHasOutro = DimmableStoryboard.ContentDisplayed && !DimmableStoryboard.HasStoryboardEnded.Value;

            if (storyboardHasOutro)
            {
                // if the current beatmap has a storyboard, the progression to results will be handled by the storyboard ending
                // or the user pressing the skip outro button.
                skipOutroOverlay.Show();
                return;
            }

            progressToResults(true);
        }

        /// <summary>
        /// Asynchronously run score preparation operations (database import, online submission etc.).
        /// </summary>
        /// <returns>The final score.</returns>
        private async Task<ScoreInfo> prepareScoreForResults()
        {
            var scoreCopy = Score.DeepClone();

            try
            {
                await PrepareScoreForResultsAsync(scoreCopy).ConfigureAwait(false);
            }
            catch (Exception ex)
            {
                Logger.Error(ex, @"Score preparation failed!");
            }

            try
            {
                await ImportScore(scoreCopy).ConfigureAwait(false);
            }
            catch (Exception ex)
            {
                Logger.Error(ex, @"Score import failed!");
            }

            return scoreCopy.ScoreInfo;
        }

        /// <summary>
        /// Queue the results screen for display.
        /// </summary>
        /// <remarks>
        /// A final display will only occur once all work is completed in <see cref="PrepareScoreForResultsAsync"/>. This means that even after calling this method, the results screen will never be shown until <see cref="JudgementProcessor.HasCompleted">ScoreProcessor.HasCompleted</see> becomes <see langword="true"/>.
        ///
        /// Calling this method multiple times will have no effect.
        /// </remarks>
        /// <param name="withDelay">Whether a minimum delay (<see cref="RESULTS_DISPLAY_DELAY"/>) should be added before the screen is displayed.</param>
        private void progressToResults(bool withDelay)
        {
            if (resultsDisplayDelegate != null)
                // Note that if progressToResults is called one withDelay=true and then withDelay=false, this no-delay timing will not be
                // accounted for. shouldn't be a huge concern (a user pressing the skip button after a results progression has already been queued
                // may take x00 more milliseconds than expected in the very rare edge case).
                //
                // If required we can handle this more correctly by rescheduling here.
                return;

            double delay = withDelay ? RESULTS_DISPLAY_DELAY : 0;

            resultsDisplayDelegate = new ScheduledDelegate(() =>
            {
                if (prepareScoreForDisplayTask?.IsCompleted != true)
                    // If the asynchronous preparation has not completed, keep repeating this delegate.
                    return;

                resultsDisplayDelegate?.Cancel();

                if (!this.IsCurrentScreen())
                    // This player instance may already be in the process of exiting.
                    return;

                this.Push(CreateResults(prepareScoreForDisplayTask.Result));
            }, Time.Current + delay, 50);

            Scheduler.Add(resultsDisplayDelegate);
        }

        protected override bool OnScroll(ScrollEvent e) => mouseWheelDisabled.Value && !GameplayClockContainer.IsPaused.Value;

        #region Fail Logic

        protected FailOverlay FailOverlay { get; private set; }

        private FailAnimation failAnimation;

        private bool onFail()
        {
            if (!CheckModsAllowFailure())
                return false;

            HasFailed = true;
            Score.ScoreInfo.Passed = false;

            // There is a chance that we could be in a paused state as the ruleset's internal clock (see FrameStabilityContainer)
            // could process an extra frame after the GameplayClock is stopped.
            // In such cases we want the fail state to precede a user triggered pause.
            if (PauseOverlay.State.Value == Visibility.Visible)
                PauseOverlay.Hide();

            failAnimation.Start();

            if (Mods.Value.OfType<IApplicableFailOverride>().Any(m => m.RestartOnFail))
                Restart();

            return true;
        }

        // Called back when the transform finishes
        private void onFailComplete()
        {
            GameplayClockContainer.Stop();

            FailOverlay.Retries = RestartCount;
            FailOverlay.Show();
        }

        #endregion

        #region Pause Logic

        public bool IsResuming { get; private set; }

        /// <summary>
        /// The amount of gameplay time after which a second pause is allowed.
        /// </summary>
        private const double pause_cooldown = 1000;

        protected PauseOverlay PauseOverlay { get; private set; }

        private double? lastPauseActionTime;

        protected bool PauseCooldownActive =>
            lastPauseActionTime.HasValue && GameplayClockContainer.GameplayClock.CurrentTime < lastPauseActionTime + pause_cooldown;

        /// <summary>
        /// A set of conditionals which defines whether the current game state and configuration allows for
        /// pausing to be attempted via <see cref="Pause"/>. If false, the game should generally exit if a user pause
        /// is attempted.
        /// </summary>
        private bool pausingSupportedByCurrentState =>
            // must pass basic screen conditions (beatmap loaded, instance allows pause)
            LoadedBeatmapSuccessfully && Configuration.AllowPause && ValidForResume
            // replays cannot be paused and exit immediately
            && !DrawableRuleset.HasReplayLoaded.Value
            // cannot pause if we are already in a fail state
            && !HasFailed;

        private bool canResume =>
            // cannot resume from a non-paused state
            GameplayClockContainer.IsPaused.Value
            // cannot resume if we are already in a fail state
            && !HasFailed
            // already resuming
            && !IsResuming;

        public bool Pause()
        {
            if (!pausingSupportedByCurrentState) return false;

            if (!IsResuming && PauseCooldownActive)
                return false;

            if (IsResuming)
            {
                DrawableRuleset.CancelResume();
                IsResuming = false;
            }

            GameplayClockContainer.Stop();
            PauseOverlay.Show();
            lastPauseActionTime = GameplayClockContainer.GameplayClock.CurrentTime;
            return true;
        }

        public void Resume()
        {
            if (!canResume) return;

            IsResuming = true;
            PauseOverlay.Hide();

            // breaks and time-based conditions may allow instant resume.
            if (breakTracker.IsBreakTime.Value)
                completeResume();
            else
                DrawableRuleset.RequestResume(completeResume);

            void completeResume()
            {
                GameplayClockContainer.Start();
                IsResuming = false;
            }
        }

        #endregion

        #region Screen Logic

        public override void OnEntering(IScreen last)
        {
            base.OnEntering(last);

            if (!LoadedBeatmapSuccessfully)
                return;

            Alpha = 0;
            this
                .ScaleTo(0.7f)
                .ScaleTo(1, 750, Easing.OutQuint)
                .Delay(250)
                .FadeIn(250);

            ApplyToBackground(b =>
            {
                b.IgnoreUserSettings.Value = false;
                b.BlurAmount.Value = 0;
                b.FadeColour(Color4.White, 250);

                // bind component bindables.
                b.IsBreakTime.BindTo(breakTracker.IsBreakTime);

                b.StoryboardReplacesBackground.BindTo(storyboardReplacesBackground);
            });

            HUDOverlay.IsBreakTime.BindTo(breakTracker.IsBreakTime);
            DimmableStoryboard.IsBreakTime.BindTo(breakTracker.IsBreakTime);

            DimmableStoryboard.StoryboardReplacesBackground.BindTo(storyboardReplacesBackground);

            storyboardReplacesBackground.Value = Beatmap.Value.Storyboard.ReplacesBackground && Beatmap.Value.Storyboard.HasDrawable;

            foreach (var mod in Mods.Value.OfType<IApplicableToPlayer>())
                mod.ApplyToPlayer(this);

            foreach (var mod in Mods.Value.OfType<IApplicableToHUD>())
                mod.ApplyToHUD(HUDOverlay);

            // Our mods are local copies of the global mods so they need to be re-applied to the track.
            // This is done through the music controller (for now), because resetting speed adjustments on the beatmap track also removes adjustments provided by DrawableTrack.
            // Todo: In the future, player will receive in a track and will probably not have to worry about this...
            musicController.ResetTrackAdjustments();
            foreach (var mod in Mods.Value.OfType<IApplicableToTrack>())
                mod.ApplyToTrack(musicController.CurrentTrack);

            updateGameplayState();

            GameplayClockContainer.FadeInFromZero(750, Easing.OutQuint);
            StartGameplay();
        }

        /// <summary>
        /// Called to trigger the starting of the gameplay clock and underlying gameplay.
        /// This will be called on entering the player screen once. A derived class may block the first call to this to delay the start of gameplay.
        /// </summary>
        protected virtual void StartGameplay()
        {
            if (GameplayClockContainer.GameplayClock.IsRunning)
                throw new InvalidOperationException($"{nameof(StartGameplay)} should not be called when the gameplay clock is already running");

            GameplayClockContainer.Reset();
        }

        public override void OnSuspending(IScreen next)
        {
            screenSuspension?.Expire();

            fadeOut();
            base.OnSuspending(next);
        }

        public override bool OnExiting(IScreen next)
        {
            screenSuspension?.Expire();

            // if arriving here and the results screen preparation task hasn't run, it's safe to say the user has not completed the beatmap.
            if (prepareScoreForDisplayTask == null)
            {
                Score.ScoreInfo.Passed = false;
                // potentially should be ScoreRank.F instead? this is the best alternative for now.
                Score.ScoreInfo.Rank = ScoreRank.D;
            }

            // EndPlaying() is typically called from ReplayRecorder.Dispose(). Disposal is currently asynchronous.
            // To resolve test failures, forcefully end playing synchronously when this screen exits.
            // Todo: Replace this with a more permanent solution once osu-framework has a synchronous cleanup method.
            spectatorClient.EndPlaying();

            // GameplayClockContainer performs seeks / start / stop operations on the beatmap's track.
            // as we are no longer the current screen, we cannot guarantee the track is still usable.
            (GameplayClockContainer as MasterGameplayClockContainer)?.StopUsingBeatmapClock();

            musicController.ResetTrackAdjustments();

            fadeOut();
            return base.OnExiting(next);
        }

        /// <summary>
        /// Creates the player's <see cref="Scoring.Score"/>.
        /// </summary>
        /// <returns>The <see cref="Scoring.Score"/>.</returns>
        protected virtual Score CreateScore() => new Score
        {
            ScoreInfo = new ScoreInfo { User = api.LocalUser.Value },
        };

        /// <summary>
        /// Imports the player's <see cref="Scoring.Score"/> to the local database.
        /// </summary>
        /// <param name="score">The <see cref="Scoring.Score"/> to import.</param>
        /// <returns>The imported score.</returns>
        protected virtual async Task ImportScore(Score score)
        {
            // Replays are already populated and present in the game's database, so should not be re-imported.
            if (DrawableRuleset.ReplayScore != null)
                return;

            LegacyByteArrayReader replayReader;

            using (var stream = new MemoryStream())
            {
                new LegacyScoreEncoder(score, GameplayState.Beatmap).Encode(stream);
                replayReader = new LegacyByteArrayReader(stream.ToArray(), "replay.osr");
            }

            // For the time being, online ID responses are not really useful for anything.
            // In addition, the IDs provided via new (lazer) endpoints are based on a different autoincrement from legacy (stable) scores.
            //
            // Until we better define the server-side logic behind this, let's not store the online ID to avoid potential unique constraint
            // conflicts across various systems (ie. solo and multiplayer).
            long? onlineScoreId = score.ScoreInfo.OnlineScoreID;
            score.ScoreInfo.OnlineScoreID = null;

            await scoreManager.Import(score.ScoreInfo, replayReader).ConfigureAwait(false);

            // ... And restore the online ID for other processes to handle correctly (e.g. de-duplication for the results screen).
            score.ScoreInfo.OnlineScoreID = onlineScoreId;
        }

        /// <summary>
        /// Prepare the <see cref="Scoring.Score"/> for display at results.
        /// </summary>
        /// <param name="score">The <see cref="Scoring.Score"/> to prepare.</param>
        /// <returns>A task that prepares the provided score. On completion, the score is assumed to be ready for display.</returns>
        protected virtual Task PrepareScoreForResultsAsync(Score score) => Task.CompletedTask;

        /// <summary>
        /// Creates the <see cref="ResultsScreen"/> for a <see cref="ScoreInfo"/>.
        /// </summary>
        /// <param name="score">The <see cref="ScoreInfo"/> to be displayed in the results screen.</param>
        /// <returns>The <see cref="ResultsScreen"/>.</returns>
        protected virtual ResultsScreen CreateResults(ScoreInfo score) => new SoloResultsScreen(score, true);

        private void fadeOut(bool instant = false)
        {
            float fadeOutDuration = instant ? 0 : 250;
            this.FadeOut(fadeOutDuration);

            ApplyToBackground(b => b.IgnoreUserSettings.Value = true);
            storyboardReplacesBackground.Value = false;
        }

        #endregion

        IBindable<bool> ISamplePlaybackDisabler.SamplePlaybackDisabled => samplePlaybackDisabled;

        IBindable<bool> ILocalUserPlayInfo.IsPlaying => LocalUserPlaying;
    }
}<|MERGE_RESOLUTION|>--- conflicted
+++ resolved
@@ -93,15 +93,9 @@
         [Resolved]
         private SpectatorClient spectatorClient { get; set; }
 
-<<<<<<< HEAD
-        public Ruleset GameplayRuleset { get; private set; }
-
-        public GameplayBeatmap GameplayBeatmap { get; private set; }
-=======
         public GameplayState GameplayState { get; private set; }
 
         private Ruleset ruleset;
->>>>>>> 4bd10833
 
         private Sample sampleRestart;
 
