--- conflicted
+++ resolved
@@ -1,390 +1,385 @@
-﻿// Copyright (c) 2007-2018 ppy Pty Ltd <contact@ppy.sh>.
-// Licensed under the MIT Licence - https://raw.githubusercontent.com/ppy/osu/master/LICENCE
-
-using System;
-using System.Linq;
-using System.Threading.Tasks;
-using osu.Framework.Allocation;
-using osu.Framework.Audio;
-using osu.Framework.Audio.Sample;
-using osu.Framework.Graphics;
-using osu.Framework.Graphics.Containers;
-using osu.Framework.Graphics.Cursor;
-using osu.Framework.Input;
-using osu.Framework.Logging;
-using osu.Framework.Screens;
-using osu.Framework.Threading;
-using osu.Framework.Timing;
-using osu.Game.Beatmaps;
-using osu.Game.Graphics;
-using osu.Game.Graphics.Cursor;
-using osu.Game.Online.API;
-using osu.Game.Rulesets;
-using osu.Game.Rulesets.Mods;
-using osu.Game.Rulesets.Scoring;
-using osu.Game.Rulesets.UI;
-using osu.Game.Screens.Play.BreaksOverlay;
-using osu.Game.Screens.Ranking;
-using osu.Game.Storyboards.Drawables;
-
-namespace osu.Game.Screens.Play
-{
-    public class Player : ScreenWithBeatmapBackground, IProvideCursor
-    {
-<<<<<<< HEAD
-=======
-        protected override BackgroundScreen CreateBackground() => new BackgroundScreenBeatmap(Beatmap);
-
-        protected override float BackgroundParallaxAmount => 0.1f;
-
->>>>>>> a6460832
-        public override bool ShowOverlaysOnEnter => false;
-
-        public Action RestartRequested;
-
-        public bool HasFailed { get; private set; }
-
-        public bool AllowPause { get; set; } = true;
-        public bool AllowLeadIn { get; set; } = true;
-        public bool AllowResults { get; set; } = true;
-
-        public int RestartCount;
-
-        public CursorContainer Cursor => RulesetContainer.Cursor;
-        public bool ProvidingUserCursor => RulesetContainer?.Cursor != null && !RulesetContainer.HasReplayLoaded.Value;
-
-        private IAdjustableClock sourceClock;
-
-        /// <summary>
-        /// The decoupled clock used for gameplay. Should be used for seeks and clock control.
-        /// </summary>
-        private DecoupleableInterpolatingFramedClock adjustableClock;
-
-        private PauseContainer pauseContainer;
-
-        private RulesetInfo ruleset;
-
-        private APIAccess api;
-
-        private SampleChannel sampleRestart;
-
-        private ScoreProcessor scoreProcessor;
-        protected RulesetContainer RulesetContainer;
-
-        private HUDOverlay hudOverlay;
-        private FailOverlay failOverlay;
-
-        private DrawableStoryboard storyboard;
-        private Container storyboardContainer;
-
-        private bool loadedSuccessfully => RulesetContainer?.Objects.Any() == true;
-
-        [BackgroundDependencyLoader]
-        private void load(AudioManager audio, APIAccess api)
-        {
-            this.api = api;
-            sampleRestart = audio.Sample.Get(@"Gameplay/restart");
-
-            WorkingBeatmap working = Beatmap.Value;
-            Beatmap beatmap;
-
-            try
-            {
-                beatmap = working.Beatmap;
-
-                if (beatmap == null)
-                    throw new InvalidOperationException("Beatmap was not loaded");
-
-                ruleset = Ruleset.Value ?? beatmap.BeatmapInfo.Ruleset;
-                var rulesetInstance = ruleset.CreateInstance();
-
-                try
-                {
-                    RulesetContainer = rulesetInstance.CreateRulesetContainerWith(working, ruleset.ID == beatmap.BeatmapInfo.Ruleset.ID);
-                }
-                catch (BeatmapInvalidForRulesetException)
-                {
-                    // we may fail to create a RulesetContainer if the beatmap cannot be loaded with the user's preferred ruleset
-                    // let's try again forcing the beatmap's ruleset.
-                    ruleset = beatmap.BeatmapInfo.Ruleset;
-                    rulesetInstance = ruleset.CreateInstance();
-                    RulesetContainer = rulesetInstance.CreateRulesetContainerWith(Beatmap, true);
-                }
-
-                if (!RulesetContainer.Objects.Any())
-                    throw new InvalidOperationException("Beatmap contains no hit objects!");
-            }
-            catch (Exception e)
-            {
-                Logger.Error(e, "Could not load beatmap sucessfully!");
-
-                //couldn't load, hard abort!
-                Exit();
-                return;
-            }
-
-            sourceClock = (IAdjustableClock)working.Track ?? new StopwatchClock();
-            adjustableClock = new DecoupleableInterpolatingFramedClock { IsCoupled = false };
-
-            var firstObjectTime = RulesetContainer.Objects.First().StartTime;
-            adjustableClock.Seek(AllowLeadIn
-                ? Math.Min(0, firstObjectTime - Math.Max(beatmap.ControlPointInfo.TimingPointAt(firstObjectTime).BeatLength * 4, beatmap.BeatmapInfo.AudioLeadIn))
-                : firstObjectTime);
-
-            adjustableClock.ProcessFrame();
-
-            // the final usable gameplay clock with user-set offsets applied.
-            var offsetClock = new FramedOffsetClock(adjustableClock);
-
-            UserAudioOffset.ValueChanged += v => offsetClock.Offset = v;
-            UserAudioOffset.TriggerChange();
-
-            scoreProcessor = RulesetContainer.CreateScoreProcessor();
-
-            Children = new Drawable[]
-            {
-                pauseContainer = new PauseContainer(offsetClock, adjustableClock)
-                {
-                    OnRetry = Restart,
-                    OnQuit = Exit,
-                    CheckCanPause = () => AllowPause && ValidForResume && !HasFailed && !RulesetContainer.HasReplayLoaded,
-                    OnPause = () =>
-                    {
-                        pauseContainer.Retries = RestartCount;
-                        hudOverlay.KeyCounter.IsCounting = pauseContainer.IsPaused;
-                    },
-                    OnResume = () => hudOverlay.KeyCounter.IsCounting = true,
-                    Children = new Drawable[]
-                    {
-                        storyboardContainer = new Container
-                        {
-                            RelativeSizeAxes = Axes.Both,
-                            Alpha = 0,
-                        },
-                        RulesetContainer,
-                        new SkipButton(firstObjectTime)
-                        {
-                            Clock = Clock, // skip button doesn't want to use the audio clock directly
-                            ProcessCustomClock = false,
-                            AdjustableClock = adjustableClock,
-                            FramedClock = offsetClock,
-                        },
-                        hudOverlay = new HUDOverlay(scoreProcessor, RulesetContainer, working, offsetClock, adjustableClock)
-                        {
-                            Clock = Clock, // hud overlay doesn't want to use the audio clock directly
-                            ProcessCustomClock = false,
-                            Anchor = Anchor.Centre,
-                            Origin = Anchor.Centre
-                        },
-                        new BreakOverlay(beatmap.BeatmapInfo.LetterboxInBreaks, scoreProcessor)
-                        {
-                            Anchor = Anchor.Centre,
-                            Origin = Anchor.Centre,
-                            ProcessCustomClock = false,
-                            Breaks = beatmap.Breaks
-                        }
-                    }
-                },
-                failOverlay = new FailOverlay
-                {
-                    OnRetry = Restart,
-                    OnQuit = Exit,
-                },
-                new HotkeyRetryOverlay
-                {
-                    Action = () =>
-                    {
-                        if (!IsCurrentScreen) return;
-
-                        //we want to hide the hitrenderer immediately (looks better).
-                        //we may be able to remove this once the mouse cursor trail is improved.
-                        RulesetContainer?.Hide();
-                        Restart();
-                    },
-                }
-            };
-
-            if (ShowStoryboard)
-                initializeStoryboard(false);
-
-            // Bind ScoreProcessor to ourselves
-            scoreProcessor.AllJudged += onCompletion;
-            scoreProcessor.Failed += onFail;
-
-            foreach (var mod in Beatmap.Value.Mods.Value.OfType<IApplicableToScoreProcessor>())
-                mod.ApplyToScoreProcessor(scoreProcessor);
-        }
-
-        private void applyRateFromMods()
-        {
-            if (sourceClock == null) return;
-
-            sourceClock.Rate = 1;
-            foreach (var mod in Beatmap.Value.Mods.Value.OfType<IApplicableToClock>())
-                mod.ApplyToClock(sourceClock);
-        }
-
-        public void Restart()
-        {
-            sampleRestart?.Play();
-            ValidForResume = false;
-            RestartRequested?.Invoke();
-            Exit();
-        }
-
-        private ScheduledDelegate onCompletionEvent;
-
-        private void onCompletion()
-        {
-            // Only show the completion screen if the player hasn't failed
-            if (scoreProcessor.HasFailed || onCompletionEvent != null)
-                return;
-
-            ValidForResume = false;
-
-            if (!AllowResults) return;
-
-            using (BeginDelayedSequence(1000))
-            {
-                onCompletionEvent = Schedule(delegate
-                {
-                    if (!IsCurrentScreen) return;
-
-                    var score = new Score
-                    {
-                        Beatmap = Beatmap.Value.BeatmapInfo,
-                        Ruleset = ruleset
-                    };
-                    scoreProcessor.PopulateScore(score);
-                    score.User = RulesetContainer.Replay?.User ?? api.LocalUser.Value;
-                    Push(new Results(score));
-                });
-            }
-        }
-
-        private bool onFail()
-        {
-            if (Beatmap.Value.Mods.Value.OfType<IApplicableFailOverride>().Any(m => !m.AllowFail))
-                return false;
-
-            adjustableClock.Stop();
-
-            HasFailed = true;
-            failOverlay.Retries = RestartCount;
-            failOverlay.Show();
-            return true;
-        }
-
-        protected override void OnEntering(Screen last)
-        {
-            base.OnEntering(last);
-
-            if (!loadedSuccessfully)
-                return;
-
-            ConfigureBackgroundUpdate();
-
-            Content.Alpha = 0;
-            Content
-                .ScaleTo(0.7f)
-                .ScaleTo(1, 750, Easing.OutQuint)
-                .Delay(250)
-                .FadeIn(250);
-
-            Task.Run(() =>
-            {
-                sourceClock.Reset();
-
-                Schedule(() =>
-                {
-                    adjustableClock.ChangeSource(sourceClock);
-                    applyRateFromMods();
-
-                    this.Delay(750).Schedule(() =>
-                    {
-                        if (!pauseContainer.IsPaused)
-                        {
-                            adjustableClock.Start();
-                        }
-                    });
-                });
-            });
-
-            pauseContainer.Alpha = 0;
-            pauseContainer.FadeIn(750, Easing.OutQuint);
-        }
-
-        protected override void OnSuspending(Screen next)
-        {
-            fadeOut();
-            base.OnSuspending(next);
-        }
-
-        protected override bool OnExiting(Screen next)
-        {
-            if ((!AllowPause || HasFailed || !ValidForResume || pauseContainer?.IsPaused != false || RulesetContainer?.HasReplayLoaded != false) && (!pauseContainer?.IsResuming ?? true))
-            {
-                // In the case of replays, we may have changed the playback rate.
-                applyRateFromMods();
-
-                fadeOut();
-                return base.OnExiting(next);
-            }
-
-            if (loadedSuccessfully)
-                pauseContainer?.Pause();
-
-            return true;
-        }
-
-        private void fadeOut()
-        {
-            const float fade_out_duration = 250;
-
-            RulesetContainer?.FadeOut(fade_out_duration);
-            Content.FadeOut(fade_out_duration);
-
-            hudOverlay?.ScaleTo(0.7f, fade_out_duration * 3, Easing.In);
-
-            Background?.FadeTo(1f, fade_out_duration);
-        }
-
-        protected override bool OnWheel(InputState state) => MouseWheelDisabled.Value && !pauseContainer.IsPaused;
-
-        private void initializeStoryboard(bool asyncLoad)
-        {
-            if (storyboardContainer == null)
-                return;
-
-            var beatmap = Beatmap.Value;
-
-            storyboard = beatmap.Storyboard.CreateDrawable();
-            storyboard.Masking = true;
-
-            if (asyncLoad)
-                LoadComponentAsync(storyboard, storyboardContainer.Add);
-            else
-                storyboardContainer.Add(storyboard);
-        }
-
-        protected override void UpdateBackgroundElements()
-        {
-            if (!IsCurrentScreen) return;
-
-            base.UpdateBackgroundElements();
-
-            if (ShowStoryboard && storyboard == null)
-                initializeStoryboard(true);
-
-            var beatmap = Beatmap.Value;
-            var storyboardVisible = ShowStoryboard && beatmap.Storyboard.HasDrawable;
-
-            storyboardContainer?
-                .FadeColour(OsuColour.Gray(BackgroundOpacity), BACKGROUND_FADE_DURATION, Easing.OutQuint)
-                .FadeTo(storyboardVisible && BackgroundOpacity > 0 ? 1 : 0, BACKGROUND_FADE_DURATION, Easing.OutQuint);
-
-            if (storyboardVisible && beatmap.Storyboard.ReplacesBackground)
-                Background?.FadeTo(0, BACKGROUND_FADE_DURATION, Easing.OutQuint);
-        }
-    }
-}
+﻿// Copyright (c) 2007-2018 ppy Pty Ltd <contact@ppy.sh>.
+// Licensed under the MIT Licence - https://raw.githubusercontent.com/ppy/osu/master/LICENCE
+
+using System;
+using System.Linq;
+using System.Threading.Tasks;
+using osu.Framework.Allocation;
+using osu.Framework.Audio;
+using osu.Framework.Audio.Sample;
+using osu.Framework.Graphics;
+using osu.Framework.Graphics.Containers;
+using osu.Framework.Graphics.Cursor;
+using osu.Framework.Input;
+using osu.Framework.Logging;
+using osu.Framework.Screens;
+using osu.Framework.Threading;
+using osu.Framework.Timing;
+using osu.Game.Beatmaps;
+using osu.Game.Graphics;
+using osu.Game.Graphics.Cursor;
+using osu.Game.Online.API;
+using osu.Game.Rulesets;
+using osu.Game.Rulesets.Mods;
+using osu.Game.Rulesets.Scoring;
+using osu.Game.Rulesets.UI;
+using osu.Game.Screens.Play.BreaksOverlay;
+using osu.Game.Screens.Ranking;
+using osu.Game.Storyboards.Drawables;
+
+namespace osu.Game.Screens.Play
+{
+    public class Player : ScreenWithBeatmapBackground, IProvideCursor
+    {
+        protected override float BackgroundParallaxAmount => 0.1f;
+
+        public override bool ShowOverlaysOnEnter => false;
+
+        public Action RestartRequested;
+
+        public bool HasFailed { get; private set; }
+
+        public bool AllowPause { get; set; } = true;
+        public bool AllowLeadIn { get; set; } = true;
+        public bool AllowResults { get; set; } = true;
+
+        public int RestartCount;
+
+        public CursorContainer Cursor => RulesetContainer.Cursor;
+        public bool ProvidingUserCursor => RulesetContainer?.Cursor != null && !RulesetContainer.HasReplayLoaded.Value;
+
+        private IAdjustableClock sourceClock;
+
+        /// <summary>
+        /// The decoupled clock used for gameplay. Should be used for seeks and clock control.
+        /// </summary>
+        private DecoupleableInterpolatingFramedClock adjustableClock;
+
+        private PauseContainer pauseContainer;
+
+        private RulesetInfo ruleset;
+
+        private APIAccess api;
+
+        private SampleChannel sampleRestart;
+
+        private ScoreProcessor scoreProcessor;
+        protected RulesetContainer RulesetContainer;
+
+        private HUDOverlay hudOverlay;
+        private FailOverlay failOverlay;
+
+        private DrawableStoryboard storyboard;
+        private Container storyboardContainer;
+
+        private bool loadedSuccessfully => RulesetContainer?.Objects.Any() == true;
+
+        [BackgroundDependencyLoader]
+        private void load(AudioManager audio, APIAccess api)
+        {
+            this.api = api;
+            sampleRestart = audio.Sample.Get(@"Gameplay/restart");
+
+            WorkingBeatmap working = Beatmap.Value;
+            Beatmap beatmap;
+
+            try
+            {
+                beatmap = working.Beatmap;
+
+                if (beatmap == null)
+                    throw new InvalidOperationException("Beatmap was not loaded");
+
+                ruleset = Ruleset.Value ?? beatmap.BeatmapInfo.Ruleset;
+                var rulesetInstance = ruleset.CreateInstance();
+
+                try
+                {
+                    RulesetContainer = rulesetInstance.CreateRulesetContainerWith(working, ruleset.ID == beatmap.BeatmapInfo.Ruleset.ID);
+                }
+                catch (BeatmapInvalidForRulesetException)
+                {
+                    // we may fail to create a RulesetContainer if the beatmap cannot be loaded with the user's preferred ruleset
+                    // let's try again forcing the beatmap's ruleset.
+                    ruleset = beatmap.BeatmapInfo.Ruleset;
+                    rulesetInstance = ruleset.CreateInstance();
+                    RulesetContainer = rulesetInstance.CreateRulesetContainerWith(Beatmap, true);
+                }
+
+                if (!RulesetContainer.Objects.Any())
+                    throw new InvalidOperationException("Beatmap contains no hit objects!");
+            }
+            catch (Exception e)
+            {
+                Logger.Error(e, "Could not load beatmap sucessfully!");
+
+                //couldn't load, hard abort!
+                Exit();
+                return;
+            }
+
+            sourceClock = (IAdjustableClock)working.Track ?? new StopwatchClock();
+            adjustableClock = new DecoupleableInterpolatingFramedClock { IsCoupled = false };
+
+            var firstObjectTime = RulesetContainer.Objects.First().StartTime;
+            adjustableClock.Seek(AllowLeadIn
+                ? Math.Min(0, firstObjectTime - Math.Max(beatmap.ControlPointInfo.TimingPointAt(firstObjectTime).BeatLength * 4, beatmap.BeatmapInfo.AudioLeadIn))
+                : firstObjectTime);
+
+            adjustableClock.ProcessFrame();
+
+            // the final usable gameplay clock with user-set offsets applied.
+            var offsetClock = new FramedOffsetClock(adjustableClock);
+
+            UserAudioOffset.ValueChanged += v => offsetClock.Offset = v;
+            UserAudioOffset.TriggerChange();
+
+            scoreProcessor = RulesetContainer.CreateScoreProcessor();
+
+            Children = new Drawable[]
+            {
+                pauseContainer = new PauseContainer(offsetClock, adjustableClock)
+                {
+                    OnRetry = Restart,
+                    OnQuit = Exit,
+                    CheckCanPause = () => AllowPause && ValidForResume && !HasFailed && !RulesetContainer.HasReplayLoaded,
+                    OnPause = () =>
+                    {
+                        pauseContainer.Retries = RestartCount;
+                        hudOverlay.KeyCounter.IsCounting = pauseContainer.IsPaused;
+                    },
+                    OnResume = () => hudOverlay.KeyCounter.IsCounting = true,
+                    Children = new Drawable[]
+                    {
+                        storyboardContainer = new Container
+                        {
+                            RelativeSizeAxes = Axes.Both,
+                            Alpha = 0,
+                        },
+                        RulesetContainer,
+                        new SkipButton(firstObjectTime)
+                        {
+                            Clock = Clock, // skip button doesn't want to use the audio clock directly
+                            ProcessCustomClock = false,
+                            AdjustableClock = adjustableClock,
+                            FramedClock = offsetClock,
+                        },
+                        hudOverlay = new HUDOverlay(scoreProcessor, RulesetContainer, working, offsetClock, adjustableClock)
+                        {
+                            Clock = Clock, // hud overlay doesn't want to use the audio clock directly
+                            ProcessCustomClock = false,
+                            Anchor = Anchor.Centre,
+                            Origin = Anchor.Centre
+                        },
+                        new BreakOverlay(beatmap.BeatmapInfo.LetterboxInBreaks, scoreProcessor)
+                        {
+                            Anchor = Anchor.Centre,
+                            Origin = Anchor.Centre,
+                            ProcessCustomClock = false,
+                            Breaks = beatmap.Breaks
+                        }
+                    }
+                },
+                failOverlay = new FailOverlay
+                {
+                    OnRetry = Restart,
+                    OnQuit = Exit,
+                },
+                new HotkeyRetryOverlay
+                {
+                    Action = () =>
+                    {
+                        if (!IsCurrentScreen) return;
+
+                        //we want to hide the hitrenderer immediately (looks better).
+                        //we may be able to remove this once the mouse cursor trail is improved.
+                        RulesetContainer?.Hide();
+                        Restart();
+                    },
+                }
+            };
+
+            if (ShowStoryboard)
+                initializeStoryboard(false);
+
+            // Bind ScoreProcessor to ourselves
+            scoreProcessor.AllJudged += onCompletion;
+            scoreProcessor.Failed += onFail;
+
+            foreach (var mod in Beatmap.Value.Mods.Value.OfType<IApplicableToScoreProcessor>())
+                mod.ApplyToScoreProcessor(scoreProcessor);
+        }
+
+        private void applyRateFromMods()
+        {
+            if (sourceClock == null) return;
+
+            sourceClock.Rate = 1;
+            foreach (var mod in Beatmap.Value.Mods.Value.OfType<IApplicableToClock>())
+                mod.ApplyToClock(sourceClock);
+        }
+
+        public void Restart()
+        {
+            sampleRestart?.Play();
+            ValidForResume = false;
+            RestartRequested?.Invoke();
+            Exit();
+        }
+
+        private ScheduledDelegate onCompletionEvent;
+
+        private void onCompletion()
+        {
+            // Only show the completion screen if the player hasn't failed
+            if (scoreProcessor.HasFailed || onCompletionEvent != null)
+                return;
+
+            ValidForResume = false;
+
+            if (!AllowResults) return;
+
+            using (BeginDelayedSequence(1000))
+            {
+                onCompletionEvent = Schedule(delegate
+                {
+                    if (!IsCurrentScreen) return;
+
+                    var score = new Score
+                    {
+                        Beatmap = Beatmap.Value.BeatmapInfo,
+                        Ruleset = ruleset
+                    };
+                    scoreProcessor.PopulateScore(score);
+                    score.User = RulesetContainer.Replay?.User ?? api.LocalUser.Value;
+                    Push(new Results(score));
+                });
+            }
+        }
+
+        private bool onFail()
+        {
+            if (Beatmap.Value.Mods.Value.OfType<IApplicableFailOverride>().Any(m => !m.AllowFail))
+                return false;
+
+            adjustableClock.Stop();
+
+            HasFailed = true;
+            failOverlay.Retries = RestartCount;
+            failOverlay.Show();
+            return true;
+        }
+
+        protected override void OnEntering(Screen last)
+        {
+            base.OnEntering(last);
+
+            if (!loadedSuccessfully)
+                return;
+
+            ConfigureBackgroundUpdate();
+
+            Content.Alpha = 0;
+            Content
+                .ScaleTo(0.7f)
+                .ScaleTo(1, 750, Easing.OutQuint)
+                .Delay(250)
+                .FadeIn(250);
+
+            Task.Run(() =>
+            {
+                sourceClock.Reset();
+
+                Schedule(() =>
+                {
+                    adjustableClock.ChangeSource(sourceClock);
+                    applyRateFromMods();
+
+                    this.Delay(750).Schedule(() =>
+                    {
+                        if (!pauseContainer.IsPaused)
+                        {
+                            adjustableClock.Start();
+                        }
+                    });
+                });
+            });
+
+            pauseContainer.Alpha = 0;
+            pauseContainer.FadeIn(750, Easing.OutQuint);
+        }
+
+        protected override void OnSuspending(Screen next)
+        {
+            fadeOut();
+            base.OnSuspending(next);
+        }
+
+        protected override bool OnExiting(Screen next)
+        {
+            if ((!AllowPause || HasFailed || !ValidForResume || pauseContainer?.IsPaused != false || RulesetContainer?.HasReplayLoaded != false) && (!pauseContainer?.IsResuming ?? true))
+            {
+                // In the case of replays, we may have changed the playback rate.
+                applyRateFromMods();
+
+                fadeOut();
+                return base.OnExiting(next);
+            }
+
+            if (loadedSuccessfully)
+                pauseContainer?.Pause();
+
+            return true;
+        }
+
+        private void fadeOut()
+        {
+            const float fade_out_duration = 250;
+
+            RulesetContainer?.FadeOut(fade_out_duration);
+            Content.FadeOut(fade_out_duration);
+
+            hudOverlay?.ScaleTo(0.7f, fade_out_duration * 3, Easing.In);
+
+            Background?.FadeTo(1f, fade_out_duration);
+        }
+
+        protected override bool OnWheel(InputState state) => MouseWheelDisabled.Value && !pauseContainer.IsPaused;
+
+        private void initializeStoryboard(bool asyncLoad)
+        {
+            if (storyboardContainer == null)
+                return;
+
+            var beatmap = Beatmap.Value;
+
+            storyboard = beatmap.Storyboard.CreateDrawable();
+            storyboard.Masking = true;
+
+            if (asyncLoad)
+                LoadComponentAsync(storyboard, storyboardContainer.Add);
+            else
+                storyboardContainer.Add(storyboard);
+        }
+
+        protected override void UpdateBackgroundElements()
+        {
+            if (!IsCurrentScreen) return;
+
+            base.UpdateBackgroundElements();
+
+            if (ShowStoryboard && storyboard == null)
+                initializeStoryboard(true);
+
+            var beatmap = Beatmap.Value;
+            var storyboardVisible = ShowStoryboard && beatmap.Storyboard.HasDrawable;
+
+            storyboardContainer?
+                .FadeColour(OsuColour.Gray(BackgroundOpacity), BACKGROUND_FADE_DURATION, Easing.OutQuint)
+                .FadeTo(storyboardVisible && BackgroundOpacity > 0 ? 1 : 0, BACKGROUND_FADE_DURATION, Easing.OutQuint);
+
+            if (storyboardVisible && beatmap.Storyboard.ReplacesBackground)
+                Background?.FadeTo(0, BACKGROUND_FADE_DURATION, Easing.OutQuint);
+        }
+    }
+}