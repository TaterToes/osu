--- conflicted
+++ resolved
@@ -175,11 +175,7 @@
                         }
                     }
 
-<<<<<<< HEAD
                     break;
-=======
-                    return new LinkDetails(LinkAction.External, url);
->>>>>>> dce24e3d
 
                 case "osu":
                     // every internal link also needs some kind of argument
