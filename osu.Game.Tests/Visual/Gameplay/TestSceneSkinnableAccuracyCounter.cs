// Copyright (c) ppy Pty Ltd <contact@ppy.sh>. Licensed under the MIT Licence.
// See the LICENCE file in the repository root for full licence text.

using NUnit.Framework;
using osu.Framework.Allocation;
using osu.Framework.Testing;
using osu.Game.Rulesets;
using osu.Game.Rulesets.Osu;
using osu.Game.Rulesets.Scoring;
using osu.Game.Screens.Play.HUD;

namespace osu.Game.Tests.Visual.Gameplay
{
    public class TestSceneSkinnableAccuracyCounter : SkinnableTestScene
    {
        protected override Ruleset CreateRulesetForSkinProvider() => new OsuRuleset();

        [Cached]
        private ScoreProcessor scoreProcessor = new ScoreProcessor();

        [SetUpSteps]
        public void SetUpSteps()
        {
<<<<<<< HEAD
            AddStep("Create combo counters", () => SetContents(() => new SkinnableAccuracyCounter()));
=======
            AddStep("Set initial accuracy", () => scoreProcessor.Accuracy.Value = 1);
            AddStep("Create accuracy counters", () => SetContents(() => new SkinnableAccuracyCounter()));
>>>>>>> 1d38fa29
        }

        [Test]
        public void TestChangingAccuracy()
        {
            AddStep(@"Reset all", () => scoreProcessor.Accuracy.Value = 1);

<<<<<<< HEAD
            AddStep(@"Hit! :D", () => scoreProcessor.Accuracy.Value -= 0.23);
=======
            AddStep(@"Miss :(", () => scoreProcessor.Accuracy.Value -= 0.023);
>>>>>>> 1d38fa29
        }
    }
}<|MERGE_RESOLUTION|>--- conflicted
+++ resolved
@@ -21,12 +21,8 @@
         [SetUpSteps]
         public void SetUpSteps()
         {
-<<<<<<< HEAD
-            AddStep("Create combo counters", () => SetContents(() => new SkinnableAccuracyCounter()));
-=======
             AddStep("Set initial accuracy", () => scoreProcessor.Accuracy.Value = 1);
             AddStep("Create accuracy counters", () => SetContents(() => new SkinnableAccuracyCounter()));
->>>>>>> 1d38fa29
         }
 
         [Test]
@@ -34,11 +30,7 @@
         {
             AddStep(@"Reset all", () => scoreProcessor.Accuracy.Value = 1);
 
-<<<<<<< HEAD
-            AddStep(@"Hit! :D", () => scoreProcessor.Accuracy.Value -= 0.23);
-=======
             AddStep(@"Miss :(", () => scoreProcessor.Accuracy.Value -= 0.023);
->>>>>>> 1d38fa29
         }
     }
 }