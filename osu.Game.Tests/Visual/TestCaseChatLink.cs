<<<<<<< HEAD
﻿// Copyright (c) 2007-2018 ppy Pty Ltd <contact@ppy.sh>.
// Licensed under the MIT Licence - https://raw.githubusercontent.com/ppy/osu/master/LICENCE

using OpenTK.Graphics;
using osu.Framework.Allocation;
using osu.Framework.Graphics;
using osu.Framework.Graphics.Containers;
using osu.Game.Graphics;
using osu.Game.Online.Chat;
using osu.Game.Overlays.Chat;
using osu.Game.Users;
using System;
using System.Collections.Generic;
using System.Linq;
using NUnit.Framework;
using osu.Game.Graphics.Containers;
using osu.Game.Graphics.Sprites;
using osu.Game.Overlays;

namespace osu.Game.Tests.Visual
{
    [TestFixture]
    public class TestCaseChatLink : OsuTestCase
    {
        private readonly TestChatLineContainer textContainer;
        private Color4 linkColour;

        public override IReadOnlyList<Type> RequiredTypes => new[]
        {
            typeof(ChatLine),
            typeof(Message),
            typeof(LinkFlowContainer),
            typeof(DummyEchoMessage),
            typeof(LocalEchoMessage),
            typeof(MessageFormatter)
        };

        private DependencyContainer dependencies;
        protected override IReadOnlyDependencyContainer CreateLocalDependencies(IReadOnlyDependencyContainer parent) => dependencies = new DependencyContainer(parent);

        public TestCaseChatLink()
        {
            Add(textContainer = new TestChatLineContainer
            {
                Padding = new MarginPadding { Left = 20, Right = 20 },
                RelativeSizeAxes = Axes.X,
                AutoSizeAxes = Axes.Y,
                Direction = FillDirection.Vertical,
            });
        }

        [BackgroundDependencyLoader]
        private void load(OsuColour colours)
        {
            linkColour = colours.Blue;

            var chatManager = new ChannelManager();
            chatManager.AvailableChannels.Add(new Channel { Name = "#english"});
            chatManager.AvailableChannels.Add(new Channel { Name = "#japanese" });
            dependencies.Cache(chatManager);

            dependencies.Cache(new ChatOverlay());

            testLinksGeneral();
            testEcho();
        }

        private void clear() => AddStep("clear messages", textContainer.Clear);

        private void addMessageWithChecks(string text, int linkAmount = 0, bool isAction = false, bool isImportant = false, params LinkAction[] expectedActions)
        {
            int index = textContainer.Count + 1;
            var newLine = new ChatLine(new DummyMessage(text, isAction, isImportant, index));
            textContainer.Add(newLine);

            AddAssert($"msg #{index} has {linkAmount} link(s)", () => newLine.Message.Links.Count == linkAmount);
            AddAssert($"msg #{index} has the right action", hasExpectedActions);
            AddAssert($"msg #{index} is " + (isAction ? "italic" : "not italic"), () => newLine.ContentFlow.Any() && isAction == isItalic());
            AddAssert($"msg #{index} shows {linkAmount} link(s)", isShowingLinks);

            bool hasExpectedActions()
            {
                var expectedActionsList = expectedActions.ToList();

                if (expectedActionsList.Count != newLine.Message.Links.Count)
                    return false;

                for (int i = 0; i < newLine.Message.Links.Count; i++)
                {
                    var action = newLine.Message.Links[i].Action;
                    if (action != expectedActions[i]) return false;
                }

                return true;
            }

            bool isItalic() => newLine.ContentFlow.Where(d => d is OsuSpriteText).Cast<OsuSpriteText>().All(sprite => sprite.Font == "Exo2.0-MediumItalic");

            bool isShowingLinks()
            {
                bool hasBackground = !string.IsNullOrEmpty(newLine.Message.Sender.Colour);

                Color4 textColour = isAction && hasBackground ? OsuColour.FromHex(newLine.Message.Sender.Colour) : Color4.White;

                var linkCompilers = newLine.ContentFlow.Where(d => d is DrawableLinkCompiler).ToList();
                var linkSprites = linkCompilers.SelectMany(comp => ((DrawableLinkCompiler)comp).Parts);

                return linkSprites.All(d => d.Colour == linkColour)
                       && newLine.ContentFlow.Except(linkSprites.Concat(linkCompilers)).All(d => d.Colour == textColour);
            }
        }

        private void testLinksGeneral()
        {
            addMessageWithChecks("test!");
            addMessageWithChecks("osu.ppy.sh!");
            addMessageWithChecks("https://osu.ppy.sh!", 1, expectedActions: LinkAction.External);
            addMessageWithChecks("00:12:345 (1,2) - Test?", 1, expectedActions: LinkAction.OpenEditorTimestamp);
            addMessageWithChecks("Wiki link for tasty [[Performance Points]]", 1, expectedActions: LinkAction.External);
            addMessageWithChecks("(osu forums)[https://osu.ppy.sh/forum] (old link format)", 1, expectedActions: LinkAction.External);
            addMessageWithChecks("[https://osu.ppy.sh/home New site] (new link format)", 1, expectedActions: LinkAction.External);
            addMessageWithChecks("[osu forums](https://osu.ppy.sh/forum) (new link format 2)", 1, expectedActions: LinkAction.External);
            addMessageWithChecks("[https://osu.ppy.sh/home This is only a link to the new osu webpage but this is supposed to test word wrap.]", 1, expectedActions: LinkAction.External);
            addMessageWithChecks("is now listening to [https://osu.ppy.sh/s/93523 IMAGE -MATERIAL- <Version 0>]", 1, true, expectedActions: LinkAction.OpenBeatmapSet);
            addMessageWithChecks("is now playing [https://osu.ppy.sh/b/252238 IMAGE -MATERIAL- <Version 0>]", 1, true, expectedActions: LinkAction.OpenBeatmap);
            addMessageWithChecks("Let's (try)[https://osu.ppy.sh/home] [https://osu.ppy.sh/b/252238 multiple links] https://osu.ppy.sh/home", 3,
                expectedActions: new[] { LinkAction.External, LinkAction.OpenBeatmap, LinkAction.External });
            // note that there's 0 links here (they get removed if a channel is not found)
            addMessageWithChecks("#lobby or #osu would be blue (and work) in the ChatDisplay test (when a proper ChatOverlay is present).");
            addMessageWithChecks("I am important!", 0, false, true);
            addMessageWithChecks("feels important", 0, true, true);
            addMessageWithChecks("likes to post this [https://osu.ppy.sh/home link].", 1, true, true, expectedActions: LinkAction.External);
            addMessageWithChecks("Join my multiplayer game osump://12346.", 1, expectedActions: LinkAction.JoinMultiplayerMatch);
            addMessageWithChecks("Join my [multiplayer game](osump://12346).", 1, expectedActions: LinkAction.JoinMultiplayerMatch);
            addMessageWithChecks("Join my [#english](osu://chan/#english).", 1, expectedActions: LinkAction.OpenChannel);
            addMessageWithChecks("Join my osu://chan/#english.", 1, expectedActions: LinkAction.OpenChannel);
            addMessageWithChecks("Join my #english or #japanese channels.", 2, expectedActions: new[] { LinkAction.OpenChannel, LinkAction.OpenChannel });
            addMessageWithChecks("Join my #english or #nonexistent #hashtag channels.", 1, expectedActions: LinkAction.OpenChannel);
        }

        private void testEcho()
        {
            int echoCounter = 0;

            addEchoWithWait("sent!", "received!");
            addEchoWithWait("https://osu.ppy.sh/home", null, 500);
            addEchoWithWait("[https://osu.ppy.sh/forum let's try multiple words too!]");
            addEchoWithWait("(long loading times! clickable while loading?)[https://osu.ppy.sh/home]", null, 5000);

            void addEchoWithWait(string text, string completeText = null, double delay = 250)
            {
                var newLine = new ChatLine(new DummyEchoMessage(text));

                AddStep($"send msg #{++echoCounter} after {delay}ms", () =>
                {
                    textContainer.Add(newLine);
                    Scheduler.AddDelayed(() => newLine.Message = new DummyMessage(completeText ?? text), delay);
                });

                AddUntilStep(() => textContainer.All(line => line.Message is DummyMessage), $"wait for msg #{echoCounter}");
            }
        }

        private class DummyEchoMessage : LocalEchoMessage
        {
            public DummyEchoMessage(string text)
            {
                Content = text;
                Timestamp = DateTimeOffset.Now;
                Sender = DummyMessage.TEST_SENDER;
            }
        }

        private class DummyMessage : Message
        {
            private static long messageCounter;

            internal static readonly User TEST_SENDER_BACKGROUND = new User
            {
                Username = @"i-am-important",
                Id = 42,
                Colour = "#250cc9",
            };

            internal static readonly User TEST_SENDER = new User
            {
                Username = @"Somebody",
                Id = 1,
            };

            public new DateTimeOffset Timestamp = DateTimeOffset.Now;

            public DummyMessage(string text, bool isAction = false, bool isImportant = false, int number = 0)
                : base(messageCounter++)
            {
                Content = text;
                IsAction = isAction;
                Sender = new User
                {
                    Username = $"User {number}",
                    Id = number,
                    Colour = isImportant ? "#250cc9" : null,
                };
            }
        }

        private class TestChatLineContainer : FillFlowContainer<ChatLine>
        {
            protected override int Compare(Drawable x, Drawable y)
            {
                var xC = (ChatLine)x;
                var yC = (ChatLine)y;

                return xC.Message.CompareTo(yC.Message);
            }
        }
    }
}
=======
﻿// Copyright (c) 2007-2018 ppy Pty Ltd <contact@ppy.sh>.
// Licensed under the MIT Licence - https://raw.githubusercontent.com/ppy/osu/master/LICENCE

using OpenTK.Graphics;
using osu.Framework.Allocation;
using osu.Framework.Graphics;
using osu.Framework.Graphics.Containers;
using osu.Game.Graphics;
using osu.Game.Online.Chat;
using osu.Game.Overlays.Chat;
using osu.Game.Users;
using System;
using System.Collections.Generic;
using System.Linq;
using NUnit.Framework;
using osu.Game.Graphics.Containers;
using osu.Game.Graphics.Sprites;
using osu.Game.Overlays;

namespace osu.Game.Tests.Visual
{
    [TestFixture]
    public class TestCaseChatLink : OsuTestCase
    {
        private readonly TestChatLineContainer textContainer;
        private Color4 linkColour;

        public override IReadOnlyList<Type> RequiredTypes => new[]
        {
            typeof(ChatLine),
            typeof(Message),
            typeof(LinkFlowContainer),
            typeof(DummyEchoMessage),
            typeof(LocalEchoMessage),
            typeof(MessageFormatter)
        };

        private DependencyContainer dependencies;
        protected override IReadOnlyDependencyContainer CreateLocalDependencies(IReadOnlyDependencyContainer parent) => dependencies = new DependencyContainer(parent);

        public TestCaseChatLink()
        {
            Add(textContainer = new TestChatLineContainer
            {
                Padding = new MarginPadding { Left = 20, Right = 20 },
                RelativeSizeAxes = Axes.X,
                AutoSizeAxes = Axes.Y,
                Direction = FillDirection.Vertical,
            });
        }

        [BackgroundDependencyLoader]
        private void load(OsuColour colours)
        {
            linkColour = colours.Blue;
            dependencies.Cache(new ChatOverlay
            {
                AvailableChannels =
                {
                    new Channel { Name = "#english" },
                    new Channel { Name = "#japanese" }
                }
            });

            testLinksGeneral();
            testEcho();
        }

        private void clear() => AddStep("clear messages", textContainer.Clear);

        private void addMessageWithChecks(string text, int linkAmount = 0, bool isAction = false, bool isImportant = false, params LinkAction[] expectedActions)
        {
            int index = textContainer.Count + 1;
            var newLine = new ChatLine(new DummyMessage(text, isAction, isImportant, index));
            textContainer.Add(newLine);

            AddAssert($"msg #{index} has {linkAmount} link(s)", () => newLine.Message.Links.Count == linkAmount);
            AddAssert($"msg #{index} has the right action", hasExpectedActions);
            AddAssert($"msg #{index} is " + (isAction ? "italic" : "not italic"), () => newLine.ContentFlow.Any() && isAction == isItalic());
            AddAssert($"msg #{index} shows {linkAmount} link(s)", isShowingLinks);

            bool hasExpectedActions()
            {
                var expectedActionsList = expectedActions.ToList();

                if (expectedActionsList.Count != newLine.Message.Links.Count)
                    return false;

                for (int i = 0; i < newLine.Message.Links.Count; i++)
                {
                    var action = newLine.Message.Links[i].Action;
                    if (action != expectedActions[i]) return false;
                }

                return true;
            }

            bool isItalic() => newLine.ContentFlow.Where(d => d is OsuSpriteText).Cast<OsuSpriteText>().All(sprite => sprite.Font == "Exo2.0-MediumItalic");

            bool isShowingLinks()
            {
                bool hasBackground = !string.IsNullOrEmpty(newLine.Message.Sender.Colour);

                Color4 textColour = isAction && hasBackground ? OsuColour.FromHex(newLine.Message.Sender.Colour) : Color4.White;

                var linkCompilers = newLine.ContentFlow.Where(d => d is DrawableLinkCompiler).ToList();
                var linkSprites = linkCompilers.SelectMany(comp => ((DrawableLinkCompiler)comp).Parts);

                return linkSprites.All(d => d.Colour == linkColour)
                       && newLine.ContentFlow.Except(linkSprites.Concat(linkCompilers)).All(d => d.Colour == textColour);
            }
        }

        private void testLinksGeneral()
        {
            addMessageWithChecks("test!");
            addMessageWithChecks("osu.ppy.sh!");
            addMessageWithChecks("https://osu.ppy.sh!", 1, expectedActions: LinkAction.External);
            addMessageWithChecks("00:12:345 (1,2) - Test?", 1, expectedActions: LinkAction.OpenEditorTimestamp);
            addMessageWithChecks("Wiki link for tasty [[Performance Points]]", 1, expectedActions: LinkAction.External);
            addMessageWithChecks("(osu forums)[https://osu.ppy.sh/forum] (old link format)", 1, expectedActions: LinkAction.External);
            addMessageWithChecks("[https://osu.ppy.sh/home New site] (new link format)", 1, expectedActions: LinkAction.External);
            addMessageWithChecks("[osu forums](https://osu.ppy.sh/forum) (new link format 2)", 1, expectedActions: LinkAction.External);
            addMessageWithChecks("[https://osu.ppy.sh/home This is only a link to the new osu webpage but this is supposed to test word wrap.]", 1, expectedActions: LinkAction.External);
            addMessageWithChecks("is now listening to [https://osu.ppy.sh/s/93523 IMAGE -MATERIAL- <Version 0>]", 1, true, expectedActions: LinkAction.OpenBeatmapSet);
            addMessageWithChecks("is now playing [https://osu.ppy.sh/b/252238 IMAGE -MATERIAL- <Version 0>]", 1, true, expectedActions: LinkAction.OpenBeatmap);
            addMessageWithChecks("Let's (try)[https://osu.ppy.sh/home] [https://osu.ppy.sh/b/252238 multiple links] https://osu.ppy.sh/home", 3,
                expectedActions: new[] { LinkAction.External, LinkAction.OpenBeatmap, LinkAction.External });
            // note that there's 0 links here (they get removed if a channel is not found)
            addMessageWithChecks("#lobby or #osu would be blue (and work) in the ChatDisplay test (when a proper ChatOverlay is present).");
            addMessageWithChecks("I am important!", 0, false, true);
            addMessageWithChecks("feels important", 0, true, true);
            addMessageWithChecks("likes to post this [https://osu.ppy.sh/home link].", 1, true, true, expectedActions: LinkAction.External);
            addMessageWithChecks("Join my multiplayer game osump://12346.", 1, expectedActions: LinkAction.JoinMultiplayerMatch);
            addMessageWithChecks("Join my [multiplayer game](osump://12346).", 1, expectedActions: LinkAction.JoinMultiplayerMatch);
            addMessageWithChecks("Join my [#english](osu://chan/#english).", 1, expectedActions: LinkAction.OpenChannel);
            addMessageWithChecks("Join my osu://chan/#english.", 1, expectedActions: LinkAction.OpenChannel);
            addMessageWithChecks("Join my #english or #japanese channels.", 2, expectedActions: new[] { LinkAction.OpenChannel, LinkAction.OpenChannel });
            addMessageWithChecks("Join my #english or #nonexistent #hashtag channels.", 1, expectedActions: LinkAction.OpenChannel);
        }

        private void testEcho()
        {
            int echoCounter = 0;

            addEchoWithWait("sent!", "received!");
            addEchoWithWait("https://osu.ppy.sh/home", null, 500);
            addEchoWithWait("[https://osu.ppy.sh/forum let's try multiple words too!]");
            addEchoWithWait("(long loading times! clickable while loading?)[https://osu.ppy.sh/home]", null, 5000);

            void addEchoWithWait(string text, string completeText = null, double delay = 250)
            {
                var newLine = new ChatLine(new DummyEchoMessage(text));

                AddStep($"send msg #{++echoCounter} after {delay}ms", () =>
                {
                    textContainer.Add(newLine);
                    Scheduler.AddDelayed(() => newLine.Message = new DummyMessage(completeText ?? text), delay);
                });

                AddUntilStep(() => textContainer.All(line => line.Message is DummyMessage), $"wait for msg #{echoCounter}");
            }
        }

        private class DummyEchoMessage : LocalEchoMessage
        {
            public DummyEchoMessage(string text)
            {
                Content = text;
                Timestamp = DateTimeOffset.Now;
                Sender = DummyMessage.TEST_SENDER;
            }
        }

        private class DummyMessage : Message
        {
            private static long messageCounter;

            internal static readonly User TEST_SENDER_BACKGROUND = new User
            {
                Username = @"i-am-important",
                Id = 42,
                Colour = "#250cc9",
            };

            internal static readonly User TEST_SENDER = new User
            {
                Username = @"Somebody",
                Id = 1,
            };

            public new DateTimeOffset Timestamp = DateTimeOffset.Now;

            public DummyMessage(string text, bool isAction = false, bool isImportant = false, int number = 0)
                : base(messageCounter++)
            {
                Content = text;
                IsAction = isAction;
                Sender = new User
                {
                    Username = $"User {number}",
                    Id = number,
                    Colour = isImportant ? "#250cc9" : null,
                };
            }
        }

        private class TestChatLineContainer : FillFlowContainer<ChatLine>
        {
            protected override int Compare(Drawable x, Drawable y)
            {
                var xC = (ChatLine)x;
                var yC = (ChatLine)y;

                return xC.Message.CompareTo(yC.Message);
            }
        }
    }
}
>>>>>>> f59eef07
<|MERGE_RESOLUTION|>--- conflicted
+++ resolved
@@ -1,4 +1,3 @@
-<<<<<<< HEAD
 ﻿// Copyright (c) 2007-2018 ppy Pty Ltd <contact@ppy.sh>.
 // Licensed under the MIT Licence - https://raw.githubusercontent.com/ppy/osu/master/LICENCE
 
@@ -216,225 +215,4 @@
             }
         }
     }
-}
-=======
-﻿// Copyright (c) 2007-2018 ppy Pty Ltd <contact@ppy.sh>.
-// Licensed under the MIT Licence - https://raw.githubusercontent.com/ppy/osu/master/LICENCE
-
-using OpenTK.Graphics;
-using osu.Framework.Allocation;
-using osu.Framework.Graphics;
-using osu.Framework.Graphics.Containers;
-using osu.Game.Graphics;
-using osu.Game.Online.Chat;
-using osu.Game.Overlays.Chat;
-using osu.Game.Users;
-using System;
-using System.Collections.Generic;
-using System.Linq;
-using NUnit.Framework;
-using osu.Game.Graphics.Containers;
-using osu.Game.Graphics.Sprites;
-using osu.Game.Overlays;
-
-namespace osu.Game.Tests.Visual
-{
-    [TestFixture]
-    public class TestCaseChatLink : OsuTestCase
-    {
-        private readonly TestChatLineContainer textContainer;
-        private Color4 linkColour;
-
-        public override IReadOnlyList<Type> RequiredTypes => new[]
-        {
-            typeof(ChatLine),
-            typeof(Message),
-            typeof(LinkFlowContainer),
-            typeof(DummyEchoMessage),
-            typeof(LocalEchoMessage),
-            typeof(MessageFormatter)
-        };
-
-        private DependencyContainer dependencies;
-        protected override IReadOnlyDependencyContainer CreateLocalDependencies(IReadOnlyDependencyContainer parent) => dependencies = new DependencyContainer(parent);
-
-        public TestCaseChatLink()
-        {
-            Add(textContainer = new TestChatLineContainer
-            {
-                Padding = new MarginPadding { Left = 20, Right = 20 },
-                RelativeSizeAxes = Axes.X,
-                AutoSizeAxes = Axes.Y,
-                Direction = FillDirection.Vertical,
-            });
-        }
-
-        [BackgroundDependencyLoader]
-        private void load(OsuColour colours)
-        {
-            linkColour = colours.Blue;
-            dependencies.Cache(new ChatOverlay
-            {
-                AvailableChannels =
-                {
-                    new Channel { Name = "#english" },
-                    new Channel { Name = "#japanese" }
-                }
-            });
-
-            testLinksGeneral();
-            testEcho();
-        }
-
-        private void clear() => AddStep("clear messages", textContainer.Clear);
-
-        private void addMessageWithChecks(string text, int linkAmount = 0, bool isAction = false, bool isImportant = false, params LinkAction[] expectedActions)
-        {
-            int index = textContainer.Count + 1;
-            var newLine = new ChatLine(new DummyMessage(text, isAction, isImportant, index));
-            textContainer.Add(newLine);
-
-            AddAssert($"msg #{index} has {linkAmount} link(s)", () => newLine.Message.Links.Count == linkAmount);
-            AddAssert($"msg #{index} has the right action", hasExpectedActions);
-            AddAssert($"msg #{index} is " + (isAction ? "italic" : "not italic"), () => newLine.ContentFlow.Any() && isAction == isItalic());
-            AddAssert($"msg #{index} shows {linkAmount} link(s)", isShowingLinks);
-
-            bool hasExpectedActions()
-            {
-                var expectedActionsList = expectedActions.ToList();
-
-                if (expectedActionsList.Count != newLine.Message.Links.Count)
-                    return false;
-
-                for (int i = 0; i < newLine.Message.Links.Count; i++)
-                {
-                    var action = newLine.Message.Links[i].Action;
-                    if (action != expectedActions[i]) return false;
-                }
-
-                return true;
-            }
-
-            bool isItalic() => newLine.ContentFlow.Where(d => d is OsuSpriteText).Cast<OsuSpriteText>().All(sprite => sprite.Font == "Exo2.0-MediumItalic");
-
-            bool isShowingLinks()
-            {
-                bool hasBackground = !string.IsNullOrEmpty(newLine.Message.Sender.Colour);
-
-                Color4 textColour = isAction && hasBackground ? OsuColour.FromHex(newLine.Message.Sender.Colour) : Color4.White;
-
-                var linkCompilers = newLine.ContentFlow.Where(d => d is DrawableLinkCompiler).ToList();
-                var linkSprites = linkCompilers.SelectMany(comp => ((DrawableLinkCompiler)comp).Parts);
-
-                return linkSprites.All(d => d.Colour == linkColour)
-                       && newLine.ContentFlow.Except(linkSprites.Concat(linkCompilers)).All(d => d.Colour == textColour);
-            }
-        }
-
-        private void testLinksGeneral()
-        {
-            addMessageWithChecks("test!");
-            addMessageWithChecks("osu.ppy.sh!");
-            addMessageWithChecks("https://osu.ppy.sh!", 1, expectedActions: LinkAction.External);
-            addMessageWithChecks("00:12:345 (1,2) - Test?", 1, expectedActions: LinkAction.OpenEditorTimestamp);
-            addMessageWithChecks("Wiki link for tasty [[Performance Points]]", 1, expectedActions: LinkAction.External);
-            addMessageWithChecks("(osu forums)[https://osu.ppy.sh/forum] (old link format)", 1, expectedActions: LinkAction.External);
-            addMessageWithChecks("[https://osu.ppy.sh/home New site] (new link format)", 1, expectedActions: LinkAction.External);
-            addMessageWithChecks("[osu forums](https://osu.ppy.sh/forum) (new link format 2)", 1, expectedActions: LinkAction.External);
-            addMessageWithChecks("[https://osu.ppy.sh/home This is only a link to the new osu webpage but this is supposed to test word wrap.]", 1, expectedActions: LinkAction.External);
-            addMessageWithChecks("is now listening to [https://osu.ppy.sh/s/93523 IMAGE -MATERIAL- <Version 0>]", 1, true, expectedActions: LinkAction.OpenBeatmapSet);
-            addMessageWithChecks("is now playing [https://osu.ppy.sh/b/252238 IMAGE -MATERIAL- <Version 0>]", 1, true, expectedActions: LinkAction.OpenBeatmap);
-            addMessageWithChecks("Let's (try)[https://osu.ppy.sh/home] [https://osu.ppy.sh/b/252238 multiple links] https://osu.ppy.sh/home", 3,
-                expectedActions: new[] { LinkAction.External, LinkAction.OpenBeatmap, LinkAction.External });
-            // note that there's 0 links here (they get removed if a channel is not found)
-            addMessageWithChecks("#lobby or #osu would be blue (and work) in the ChatDisplay test (when a proper ChatOverlay is present).");
-            addMessageWithChecks("I am important!", 0, false, true);
-            addMessageWithChecks("feels important", 0, true, true);
-            addMessageWithChecks("likes to post this [https://osu.ppy.sh/home link].", 1, true, true, expectedActions: LinkAction.External);
-            addMessageWithChecks("Join my multiplayer game osump://12346.", 1, expectedActions: LinkAction.JoinMultiplayerMatch);
-            addMessageWithChecks("Join my [multiplayer game](osump://12346).", 1, expectedActions: LinkAction.JoinMultiplayerMatch);
-            addMessageWithChecks("Join my [#english](osu://chan/#english).", 1, expectedActions: LinkAction.OpenChannel);
-            addMessageWithChecks("Join my osu://chan/#english.", 1, expectedActions: LinkAction.OpenChannel);
-            addMessageWithChecks("Join my #english or #japanese channels.", 2, expectedActions: new[] { LinkAction.OpenChannel, LinkAction.OpenChannel });
-            addMessageWithChecks("Join my #english or #nonexistent #hashtag channels.", 1, expectedActions: LinkAction.OpenChannel);
-        }
-
-        private void testEcho()
-        {
-            int echoCounter = 0;
-
-            addEchoWithWait("sent!", "received!");
-            addEchoWithWait("https://osu.ppy.sh/home", null, 500);
-            addEchoWithWait("[https://osu.ppy.sh/forum let's try multiple words too!]");
-            addEchoWithWait("(long loading times! clickable while loading?)[https://osu.ppy.sh/home]", null, 5000);
-
-            void addEchoWithWait(string text, string completeText = null, double delay = 250)
-            {
-                var newLine = new ChatLine(new DummyEchoMessage(text));
-
-                AddStep($"send msg #{++echoCounter} after {delay}ms", () =>
-                {
-                    textContainer.Add(newLine);
-                    Scheduler.AddDelayed(() => newLine.Message = new DummyMessage(completeText ?? text), delay);
-                });
-
-                AddUntilStep(() => textContainer.All(line => line.Message is DummyMessage), $"wait for msg #{echoCounter}");
-            }
-        }
-
-        private class DummyEchoMessage : LocalEchoMessage
-        {
-            public DummyEchoMessage(string text)
-            {
-                Content = text;
-                Timestamp = DateTimeOffset.Now;
-                Sender = DummyMessage.TEST_SENDER;
-            }
-        }
-
-        private class DummyMessage : Message
-        {
-            private static long messageCounter;
-
-            internal static readonly User TEST_SENDER_BACKGROUND = new User
-            {
-                Username = @"i-am-important",
-                Id = 42,
-                Colour = "#250cc9",
-            };
-
-            internal static readonly User TEST_SENDER = new User
-            {
-                Username = @"Somebody",
-                Id = 1,
-            };
-
-            public new DateTimeOffset Timestamp = DateTimeOffset.Now;
-
-            public DummyMessage(string text, bool isAction = false, bool isImportant = false, int number = 0)
-                : base(messageCounter++)
-            {
-                Content = text;
-                IsAction = isAction;
-                Sender = new User
-                {
-                    Username = $"User {number}",
-                    Id = number,
-                    Colour = isImportant ? "#250cc9" : null,
-                };
-            }
-        }
-
-        private class TestChatLineContainer : FillFlowContainer<ChatLine>
-        {
-            protected override int Compare(Drawable x, Drawable y)
-            {
-                var xC = (ChatLine)x;
-                var yC = (ChatLine)y;
-
-                return xC.Message.CompareTo(yC.Message);
-            }
-        }
-    }
-}
->>>>>>> f59eef07
+}