// Copyright (c) ppy Pty Ltd <contact@ppy.sh>. Licensed under the MIT Licence.
// See the LICENCE file in the repository root for full licence text.

using System;
using System.Collections.Generic;
using System.Linq;
using osu.Framework.Allocation;
using osu.Framework.Bindables;
using osu.Framework.Graphics;
using osu.Framework.Graphics.Containers;
using osu.Game.Beatmaps.ControlPoints;
using osu.Game.Graphics.UserInterface;
using osu.Game.Graphics.UserInterfaceV2;
using osu.Game.Rulesets.Edit;
using osu.Game.Rulesets.Objects;
using osu.Game.Rulesets.Objects.Legacy;
using osu.Game.Rulesets.Objects.Types;
using osu.Game.Rulesets.Osu.Objects;
using osu.Game.Rulesets.Osu.UI;
using osu.Game.Screens.Edit;
using osu.Game.Screens.Edit.Compose.Components;
using osuTK;

namespace osu.Game.Rulesets.Osu.Edit
{
    public partial class PolygonGenerationPopover : OsuPopover
    {
        private SliderWithTextBoxInput<double> distanceSnapInput = null!;
        private SliderWithTextBoxInput<int> offsetAngleInput = null!;
        private SliderWithTextBoxInput<int> repeatCountInput = null!;
        private SliderWithTextBoxInput<int> pointInput = null!;
        private RoundedButton commitButton = null!;

        private readonly List<HitCircle> insertedCircles = new List<HitCircle>();
        private bool began;
        private bool committed;

        [Resolved]
        private IBeatSnapProvider beatSnapProvider { get; set; } = null!;

        [Resolved]
        private EditorClock editorClock { get; set; } = null!;

        [Resolved]
        private EditorBeatmap editorBeatmap { get; set; } = null!;

        [Resolved]
        private IEditorChangeHandler? changeHandler { get; set; }

        [Resolved]
        private HitObjectComposer composer { get; set; } = null!;

        private Bindable<TernaryState> newComboState = null!;

        [BackgroundDependencyLoader]
        private void load()
        {
<<<<<<< HEAD
            var selectionHandler = (EditorSelectionHandler)composer.BlueprintContainer.SelectionHandler;
            newComboState = selectionHandler.SelectionNewComboState.GetBoundCopy();
=======
            AllowableAnchors = new[] { Anchor.CentreLeft, Anchor.CentreRight };
>>>>>>> c25215d2

            Child = new FillFlowContainer
            {
                Width = 220,
                AutoSizeAxes = Axes.Y,
                Spacing = new Vector2(20),
                Children = new Drawable[]
                {
                    distanceSnapInput = new SliderWithTextBoxInput<double>("Distance snap:")
                    {
                        Current = new BindableNumber<double>(1)
                        {
                            MinValue = 0.1,
                            MaxValue = 6,
                            Precision = 0.1,
                            Value = ((OsuHitObjectComposer)composer).DistanceSnapProvider.DistanceSpacingMultiplier.Value,
                        },
                        Instantaneous = true
                    },
                    offsetAngleInput = new SliderWithTextBoxInput<int>("Offset angle:")
                    {
                        Current = new BindableNumber<int>
                        {
                            MinValue = 0,
                            MaxValue = 180,
                            Precision = 1
                        },
                        Instantaneous = true
                    },
                    repeatCountInput = new SliderWithTextBoxInput<int>("Repeats:")
                    {
                        Current = new BindableNumber<int>(1)
                        {
                            MinValue = 1,
                            MaxValue = 10,
                            Precision = 1
                        },
                        Instantaneous = true
                    },
                    pointInput = new SliderWithTextBoxInput<int>("Vertices:")
                    {
                        Current = new BindableNumber<int>(3)
                        {
                            MinValue = 3,
                            MaxValue = 10,
                            Precision = 1,
                        },
                        Instantaneous = true
                    },
                    commitButton = new RoundedButton
                    {
                        RelativeSizeAxes = Axes.X,
                        Text = "Create",
                        Action = commit
                    }
                }
            };
        }

        protected override void LoadComplete()
        {
            base.LoadComplete();

            changeHandler?.BeginChange();
            began = true;

            distanceSnapInput.Current.BindValueChanged(_ => Scheduler.AddOnce(tryCreatePolygon));
            offsetAngleInput.Current.BindValueChanged(_ => Scheduler.AddOnce(tryCreatePolygon));
            repeatCountInput.Current.BindValueChanged(_ => Scheduler.AddOnce(tryCreatePolygon));
            pointInput.Current.BindValueChanged(_ => Scheduler.AddOnce(tryCreatePolygon));
            newComboState.BindValueChanged(_ => Scheduler.AddOnce(tryCreatePolygon));
            tryCreatePolygon();
        }

        private void tryCreatePolygon()
        {
            double startTime = beatSnapProvider.SnapTime(editorClock.CurrentTime);
            TimingControlPoint timingPoint = editorBeatmap.ControlPointInfo.TimingPointAt(startTime);
            double timeSpacing = timingPoint.BeatLength / editorBeatmap.BeatDivisor;
            IHasSliderVelocity lastWithSliderVelocity = editorBeatmap.HitObjects.Where(ho => ho.GetEndTime() <= startTime).OfType<IHasSliderVelocity>().LastOrDefault() ?? new Slider();
            double velocity = OsuHitObject.BASE_SCORING_DISTANCE * editorBeatmap.Difficulty.SliderMultiplier
                              / LegacyRulesetExtensions.GetPrecisionAdjustedBeatLength(lastWithSliderVelocity, timingPoint, OsuRuleset.SHORT_NAME);
            double length = distanceSnapInput.Current.Value * velocity * timeSpacing;
            float polygonRadius = (float)(length / (2 * Math.Sin(double.Pi / pointInput.Current.Value)));

            int totalPoints = pointInput.Current.Value * repeatCountInput.Current.Value;

            if (insertedCircles.Count > totalPoints)
            {
                editorBeatmap.RemoveRange(insertedCircles.GetRange(totalPoints, insertedCircles.Count - totalPoints));
                insertedCircles.RemoveRange(totalPoints, insertedCircles.Count - totalPoints);
            }

            var newlyAdded = new List<HitCircle>();

            for (int i = 0; i < totalPoints; ++i)
            {
                float angle = float.DegreesToRadians(offsetAngleInput.Current.Value) + (i + 1) * (2 * float.Pi / pointInput.Current.Value);
                var position = OsuPlayfield.BASE_SIZE / 2 + new Vector2(polygonRadius * float.Cos(angle), polygonRadius * float.Sin(angle));
                bool newCombo = i == 0 && newComboState.Value == TernaryState.True;

                HitCircle circle;

                if (i < insertedCircles.Count)
                {
                    circle = insertedCircles[i];

                    circle.Position = position;
                    circle.StartTime = startTime;
                    circle.NewCombo = newCombo;

                    editorBeatmap.Update(circle);
                }
                else
                {
                    circle = new HitCircle
                    {
                        Position = position,
                        StartTime = startTime,
                        NewCombo = newCombo,
                    };

                    newlyAdded.Add(circle);

                    // TODO: probably ensure samples also follow current ternary status (not trivial)
                    circle.Samples.Add(circle.CreateHitSampleInfo());
                }

                if (position.X < 0 || position.Y < 0 || position.X > OsuPlayfield.BASE_SIZE.X || position.Y > OsuPlayfield.BASE_SIZE.Y)
                {
                    commitButton.Enabled.Value = false;
                    editorBeatmap.RemoveRange(insertedCircles);
                    insertedCircles.Clear();
                    return;
                }

                startTime = beatSnapProvider.SnapTime(startTime + timeSpacing);
            }

            var previousNewComboState = newComboState.Value;

            insertedCircles.AddRange(newlyAdded);
            editorBeatmap.AddRange(newlyAdded);

            // When adding new hitObjects, newCombo state will get reset to false when no objects are selected.
            // Since this is the case when this popover is showing, we need to restore the previous newCombo state
            newComboState.Value = previousNewComboState;

            commitButton.Enabled.Value = true;
        }

        private void commit()
        {
            changeHandler?.EndChange();
            committed = true;
            Hide();
        }

        protected override void PopOut()
        {
            base.PopOut();

            if (began && !committed)
            {
                editorBeatmap.RemoveRange(insertedCircles);
                changeHandler?.EndChange();
            }
        }
    }
}<|MERGE_RESOLUTION|>--- conflicted
+++ resolved
@@ -55,12 +55,10 @@
         [BackgroundDependencyLoader]
         private void load()
         {
-<<<<<<< HEAD
             var selectionHandler = (EditorSelectionHandler)composer.BlueprintContainer.SelectionHandler;
             newComboState = selectionHandler.SelectionNewComboState.GetBoundCopy();
-=======
+
             AllowableAnchors = new[] { Anchor.CentreLeft, Anchor.CentreRight };
->>>>>>> c25215d2
 
             Child = new FillFlowContainer
             {
