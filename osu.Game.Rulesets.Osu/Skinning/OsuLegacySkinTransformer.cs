// Copyright (c) ppy Pty Ltd <contact@ppy.sh>. Licensed under the MIT Licence.
// See the LICENCE file in the repository root for full licence text.

using System;
using osu.Framework.Bindables;
using osu.Framework.Graphics;
using osu.Game.Skinning;
using osuTK;
using static osu.Game.Skinning.LegacySkinConfiguration;

namespace osu.Game.Rulesets.Osu.Skinning
{
    public class OsuLegacySkinTransformer : LegacySkinTransformer
    {
        private Lazy<bool> hasHitCircle;

        /// <summary>
        /// On osu-stable, hitcircles have 5 pixels of transparent padding on each side to allow for shadows etc.
        /// Their hittable area is 128px, but the actual circle portion is 118px.
        /// We must account for some gameplay elements such as slider bodies, where this padding is not present.
        /// </summary>
        public const float LEGACY_CIRCLE_RADIUS = 64 - 5;

        public OsuLegacySkinTransformer(ISkinSource source)
            : base(source)
        {
            Source.SourceChanged += sourceChanged;
            sourceChanged();
        }

        private void sourceChanged()
        {
            hasHitCircle = new Lazy<bool>(() => Source.GetTexture("hitcircle") != null);
        }

        public override Drawable GetDrawableComponent(ISkinComponent component)
        {
            if (!(component is OsuSkinComponent osuComponent))
                return null;

            switch (osuComponent.Component)
            {
                case OsuSkinComponents.FollowPoint:
                    return this.GetAnimation(component.LookupName, true, false, true, startAtCurrentTime: false);

                case OsuSkinComponents.SliderFollowCircle:
                    var followCircle = this.GetAnimation("sliderfollowcircle", true, true, true);
                    if (followCircle != null)
                        // follow circles are 2x the hitcircle resolution in legacy skins (since they are scaled down from >1x
                        followCircle.Scale *= 0.5f;
                    return followCircle;

                case OsuSkinComponents.SliderBall:
                    var sliderBallContent = this.GetAnimation("sliderb", true, true, animationSeparator: "");

                    // todo: slider ball has a custom frame delay based on velocity
                    // Math.Max((150 / Velocity) * GameBase.SIXTY_FRAME_TIME, GameBase.SIXTY_FRAME_TIME);

                    if (sliderBallContent != null)
                        return new LegacySliderBall(sliderBallContent);

                    return null;

                case OsuSkinComponents.SliderBody:
                    if (hasHitCircle.Value)
                        return new LegacySliderBody();

                    return null;

                case OsuSkinComponents.SliderHeadHitCircle:
                    if (hasHitCircle.Value)
                        return new LegacyMainCirclePiece("sliderstartcircle");

                    return null;

                case OsuSkinComponents.HitCircle:
                    if (hasHitCircle.Value)
                        return new LegacyMainCirclePiece();

                    return null;

                case OsuSkinComponents.Cursor:
                    if (Source.GetTexture("cursor") != null)
                        return new LegacyCursor();

                    return null;

                case OsuSkinComponents.CursorTrail:
                    if (Source.GetTexture("cursortrail") != null)
                        return new LegacyCursorTrail();

                    return null;

                case OsuSkinComponents.HitCircleText:
                    var font = GetConfig<OsuSkinConfiguration, string>(OsuSkinConfiguration.HitCirclePrefix)?.Value ?? "default";
                    var overlap = GetConfig<OsuSkinConfiguration, float>(OsuSkinConfiguration.HitCircleOverlap)?.Value ?? -2;

                    return !hasFont(font)
                        ? null
                        : new LegacySpriteText(Source, font)
                        {
                            // stable applies a blanket 0.8x scale to hitcircle fonts
                            Scale = new Vector2(0.8f),
                            Spacing = new Vector2(-overlap, 0)
                        };

                case OsuSkinComponents.SpinnerBody:
                    bool hasBackground = Source.GetTexture("spinner-background") != null;

                    if (Source.GetTexture("spinner-top") != null && !hasBackground)
                        return new LegacyNewStyleSpinner();
                    else if (hasBackground)
                        return new LegacyOldStyleSpinner();

                    return null;
            }

            return null;
        }

        public override IBindable<TValue> GetConfig<TLookup, TValue>(TLookup lookup)
        {
            switch (lookup)
            {
                case OsuSkinColour colour:
                    return Source.GetConfig<SkinCustomColourLookup, TValue>(new SkinCustomColourLookup(colour));

                case OsuSkinConfiguration osuLookup:
                    switch (osuLookup)
                    {
                        case OsuSkinConfiguration.SliderPathRadius:
                            if (hasHitCircle.Value)
                                return SkinUtils.As<TValue>(new BindableFloat(LEGACY_CIRCLE_RADIUS));

                            break;

<<<<<<< HEAD
                        case OsuSkinConfiguration.ExpandNumberPiece:
                            bool expand = !(source.GetConfig<LegacySetting, decimal>(LegacySetting.Version)?.Value >= 2.0m);
                            return SkinUtils.As<TValue>(new BindableBool(expand));
=======
                        case OsuSkinConfiguration.HitCircleOverlayAboveNumber:
                            // See https://osu.ppy.sh/help/wiki/Skinning/skin.ini#%5Bgeneral%5D
                            // HitCircleOverlayAboveNumer (with typo) should still be supported for now.
                            return Source.GetConfig<OsuSkinConfiguration, TValue>(OsuSkinConfiguration.HitCircleOverlayAboveNumber) ??
                                   Source.GetConfig<OsuSkinConfiguration, TValue>(OsuSkinConfiguration.HitCircleOverlayAboveNumer);
>>>>>>> b582e9ca
                    }

                    break;
            }

            return Source.GetConfig<TLookup, TValue>(lookup);
        }

        private bool hasFont(string fontName) => Source.GetTexture($"{fontName}-0") != null;
    }
}<|MERGE_RESOLUTION|>--- conflicted
+++ resolved
@@ -134,17 +134,15 @@
 
                             break;
 
-<<<<<<< HEAD
-                        case OsuSkinConfiguration.ExpandNumberPiece:
-                            bool expand = !(source.GetConfig<LegacySetting, decimal>(LegacySetting.Version)?.Value >= 2.0m);
-                            return SkinUtils.As<TValue>(new BindableBool(expand));
-=======
                         case OsuSkinConfiguration.HitCircleOverlayAboveNumber:
                             // See https://osu.ppy.sh/help/wiki/Skinning/skin.ini#%5Bgeneral%5D
                             // HitCircleOverlayAboveNumer (with typo) should still be supported for now.
                             return Source.GetConfig<OsuSkinConfiguration, TValue>(OsuSkinConfiguration.HitCircleOverlayAboveNumber) ??
                                    Source.GetConfig<OsuSkinConfiguration, TValue>(OsuSkinConfiguration.HitCircleOverlayAboveNumer);
->>>>>>> b582e9ca
+                        
+						case OsuSkinConfiguration.ExpandNumberPiece:
+                            bool expand = !(source.GetConfig<LegacySetting, decimal>(LegacySetting.Version)?.Value >= 2.0m);
+                            return SkinUtils.As<TValue>(new BindableBool(expand));
                     }
 
                     break;
