--- conflicted
+++ resolved
@@ -9,7 +9,6 @@
 using osu.Game.Rulesets.Osu.Mods;
 using osu.Game.Rulesets.Scoring;
 using osu.Game.Scoring;
-using MathNet.Numerics;
 
 namespace osu.Game.Rulesets.Osu.Difficulty
 {
@@ -96,14 +95,11 @@
                                  (totalHits > 2000 ? Math.Log10(totalHits / 2000.0) * 0.5 : 0.0);
             aimValue *= lengthBonus;
 
+            // Penalize misses by assessing # of misses relative to the total # of objects. Default a 3% reduction for any # of misses.
             if (effectiveMissCount > 0)
-<<<<<<< HEAD
-                aimValue *= calculateMissPenalty(effectiveMissCount, Attributes.AimDifficultStrainCount);
-=======
                 aimValue *= 0.97 * Math.Pow(1 - Math.Pow((double)effectiveMissCount / totalHits, 0.775), effectiveMissCount);
 
             aimValue *= getComboScalingFactor();
->>>>>>> 2fd4647e
 
             double approachRateFactor = 0.0;
             if (Attributes.ApproachRate > 10.33)
@@ -146,14 +142,11 @@
                                  (totalHits > 2000 ? Math.Log10(totalHits / 2000.0) * 0.5 : 0.0);
             speedValue *= lengthBonus;
 
+            // Penalize misses by assessing # of misses relative to the total # of objects. Default a 3% reduction for any # of misses.
             if (effectiveMissCount > 0)
-<<<<<<< HEAD
-                speedValue *= calculateMissPenalty(effectiveMissCount, Attributes.SpeedDifficultStrainCount);
-=======
                 speedValue *= 0.97 * Math.Pow(1 - Math.Pow((double)effectiveMissCount / totalHits, 0.775), Math.Pow(effectiveMissCount, .875));
 
             speedValue *= getComboScalingFactor();
->>>>>>> 2fd4647e
 
             double approachRateFactor = 0.0;
             if (Attributes.ApproachRate > 10.33)
@@ -269,15 +262,7 @@
             return Math.Max(countMiss, (int)Math.Floor(comboBasedMissCount));
         }
 
-<<<<<<< HEAD
-        private double calculateMissPenalty(double missCount, double strainCount)
-        {
-            return 0.95 / ((missCount / (3 * Math.Sqrt(strainCount))) + 1);
-        }
-
-=======
         private double getComboScalingFactor() => Attributes.MaxCombo <= 0 ? 1.0 : Math.Min(Math.Pow(scoreMaxCombo, 0.8) / Math.Pow(Attributes.MaxCombo, 0.8), 1.0);
->>>>>>> 2fd4647e
         private int totalHits => countGreat + countOk + countMeh + countMiss;
         private int totalSuccessfulHits => countGreat + countOk + countMeh;
     }
