--- conflicted
+++ resolved
@@ -93,16 +93,8 @@
 
             Vector2 lastCursorPosition = getEndCursorPosition(lastObject);
 
-<<<<<<< HEAD
-            // Don't need to jump to reach spinners
-            if (!(BaseObject is Spinner))
-            {
-                JumpDistance = (BaseObject.StackedPosition * scalingFactor - lastCursorPosition * scalingFactor).Length;
-                MovementDistance = Math.Min(JumpDistance, MovementDistance);
-            }
-=======
             JumpDistance = (BaseObject.StackedPosition * scalingFactor - lastCursorPosition * scalingFactor).Length;
->>>>>>> e925c416
+            MovementDistance = Math.Min(JumpDistance, MovementDistance);
 
             if (lastLastObject != null && !(lastLastObject is Spinner))
             {
