﻿// Copyright (c) ppy Pty Ltd <contact@ppy.sh>. Licensed under the MIT Licence.
// See the LICENCE file in the repository root for full licence text.

<<<<<<< HEAD
=======
using System.Collections.Generic;
using Newtonsoft.Json;
>>>>>>> 6cc81c24
using osu.Framework.Bindables;
using osu.Game.Rulesets.Objects.Types;
using osu.Game.Skinning;
using osuTK.Graphics;

namespace osu.Game.Rulesets.Catch.Objects
{
    /// <summary>
    /// Represents a single object that can be caught by the catcher.
    /// This includes normal fruits, droplets, and bananas but excludes objects that act only as a container of nested hit objects.
    /// </summary>
    public abstract class PalpableCatchHitObject : CatchHitObject, IHasComboInformation
    {
        /// <summary>
        /// Difference between the distance to the next object
        /// and the distance that would have triggered a hyper dash.
        /// A value close to 0 indicates a difficult jump (for difficulty calculation).
        /// </summary>
        public float DistanceToHyperDash { get; set; }

        public readonly Bindable<bool> HyperDashBindable = new Bindable<bool>();

        /// <summary>
        /// Whether this fruit can initiate a hyperdash.
        /// </summary>
        public bool HyperDash => HyperDashBindable.Value;

        private CatchHitObject hyperDashTarget;

        /// <summary>
        /// The target fruit if we are to initiate a hyperdash.
        /// </summary>
        [JsonIgnore]
        public CatchHitObject HyperDashTarget
        {
            get => hyperDashTarget;
            set
            {
                hyperDashTarget = value;
                HyperDashBindable.Value = value != null;
            }
        }

        Color4 IHasComboInformation.GetComboColour(ISkin skin) => IHasComboInformation.GetSkinComboColour(this, skin, IndexInBeatmap + 1);
    }
}<|MERGE_RESOLUTION|>--- conflicted
+++ resolved
@@ -1,11 +1,7 @@
 ﻿// Copyright (c) ppy Pty Ltd <contact@ppy.sh>. Licensed under the MIT Licence.
 // See the LICENCE file in the repository root for full licence text.
 
-<<<<<<< HEAD
-=======
-using System.Collections.Generic;
 using Newtonsoft.Json;
->>>>>>> 6cc81c24
 using osu.Framework.Bindables;
 using osu.Game.Rulesets.Objects.Types;
 using osu.Game.Skinning;
