﻿// Copyright (c) 2007-2018 ppy Pty Ltd <contact@ppy.sh>.
// Licensed under the MIT Licence - https://raw.githubusercontent.com/ppy/osu/master/LICENCE

using System;
using osu.Framework.Allocation;
using osu.Framework.Extensions.Color4Extensions;
using osu.Framework.Graphics;
using osu.Framework.Graphics.Containers;
using osu.Game.Graphics;
using osu.Game.Rulesets.Objects.Drawables;
using osu.Game.Rulesets.Taiko.Objects.Drawables.Pieces;
using OpenTK;
using OpenTK.Graphics;
using osu.Framework.Graphics.Shapes;
using osu.Game.Rulesets.Taiko.Judgements;
using osu.Game.Rulesets.Scoring;

namespace osu.Game.Rulesets.Taiko.Objects.Drawables
{
    public class DrawableSwell : DrawableTaikoHitObject<Swell>
    {
<<<<<<< HEAD
        /// <summary>
        /// Invoked when the swell has reached the hit target, i.e. when CurrentTime >= StartTime.
        /// This is only ever invoked once.
        /// </summary>
        public event Action OnStart;

        /// <summary>
        /// A judgement is only displayed when the user has complete the swell (either a hit or miss).
        /// </summary>
        public override bool DisplayJudgement => AllJudged;

=======
>>>>>>> 2e556e30
        private const float target_ring_thick_border = 1.4f;
        private const float target_ring_thin_border = 1f;
        private const float target_ring_scale = 5f;
        private const float inner_ring_alpha = 0.65f;

        private readonly Container bodyContainer;
        private readonly CircularContainer targetRing;
        private readonly CircularContainer expandingRing;

<<<<<<< HEAD
        private bool hasStarted;
=======
        /// <summary>
        /// The amount of times the user has hit this swell.
        /// </summary>
        private int userHits;

>>>>>>> 2e556e30
        private readonly SwellSymbolPiece symbol;

        public DrawableSwell(Swell swell)
            : base(swell)
        {
            FillMode = FillMode.Fit;

            Content.Add(bodyContainer = new Container
            {
                RelativeSizeAxes = Axes.Both,
                Depth = 1,
                Children = new Drawable[]
                {
                    expandingRing = new CircularContainer
                    {
                        Name = "Expanding ring",
                        Anchor = Anchor.Centre,
                        Origin = Anchor.Centre,
                        Alpha = 0,
                        RelativeSizeAxes = Axes.Both,
                        Blending = BlendingMode.Additive,
                        Masking = true,
                        Children = new[]
                        {
                            new Box
                            {
                                RelativeSizeAxes = Axes.Both,
                                Alpha = inner_ring_alpha,
                            }
                        }
                    },
                    targetRing = new CircularContainer
                    {
                        Name = "Target ring (thick border)",
                        Anchor = Anchor.Centre,
                        Origin = Anchor.Centre,
                        RelativeSizeAxes = Axes.Both,
                        Masking = true,
                        BorderThickness = target_ring_thick_border,
                        Blending = BlendingMode.Additive,
                        Children = new Drawable[]
                        {
                            new Box
                            {
                                RelativeSizeAxes = Axes.Both,
                                Alpha = 0,
                                AlwaysPresent = true
                            },
                            new CircularContainer
                            {
                                Name = "Target ring (thin border)",
                                Anchor = Anchor.Centre,
                                Origin = Anchor.Centre,
                                RelativeSizeAxes = Axes.Both,
                                Masking = true,
                                BorderThickness = target_ring_thin_border,
                                BorderColour = Color4.White,
                                Children = new[]
                                {
                                    new Box
                                    {
                                        RelativeSizeAxes = Axes.Both,
                                        Alpha = 0,
                                        AlwaysPresent = true
                                    }
                                }
                            }
                        }
                    }
                }
            });

            MainPiece.Add(symbol = new SwellSymbolPiece());
        }

        [BackgroundDependencyLoader]
        private void load(OsuColour colours)
        {
            MainPiece.AccentColour = colours.YellowDark;
            expandingRing.Colour = colours.YellowLight;
            targetRing.BorderColour = colours.YellowDark.Opacity(0.25f);
        }

        protected override void LoadComplete()
        {
            base.LoadComplete();

            // We need to set this here because RelativeSizeAxes won't/can't set our size by default with a different RelativeChildSize
            Width *= Parent.RelativeChildSize.X;
        }

        protected override void CheckForJudgements(bool userTriggered, double timeOffset)
        {
            if (userTriggered)
            {
                AddJudgement(new TaikoIntermediateSwellJudgement());

                var completion = (float)Judgements.Count / HitObject.RequiredHits;

                expandingRing
                    .FadeTo(expandingRing.Alpha + MathHelper.Clamp(completion / 16, 0.1f, 0.6f), 50)
                    .Then()
                    .FadeTo(completion / 8, 2000, Easing.OutQuint);

                symbol.RotateTo((float)(completion * HitObject.Duration / 8), 4000, Easing.OutQuint);

                expandingRing.ScaleTo(1f + Math.Min(target_ring_scale - 1f, (target_ring_scale - 1f) * completion * 1.3f), 260, Easing.OutQuint);

                if (Judgements.Count == HitObject.RequiredHits)
                    AddJudgement(new TaikoJudgement { Result = HitResult.Great });
            }
            else
            {
                if (timeOffset < 0)
                    return;

                //TODO: THIS IS SHIT AND CAN'T EXIST POST-TAIKO WORLD CUP
                AddJudgement(Judgements.Count > HitObject.RequiredHits / 2
                    ? new TaikoJudgement { Result = HitResult.Good }
                    : new TaikoJudgement { Result = HitResult.Miss });
            }
        }

        protected override void UpdateState(ArmedState state)
        {
            const float preempt = 100;
            const float out_transition_time = 300;

            switch (state)
            {
                case ArmedState.Idle:
<<<<<<< HEAD
                    expandingRing.FadeTo(0);
                    using (BeginAbsoluteSequence(HitObject.StartTime - preempt, true))
                        targetRing.ScaleTo(target_ring_scale, preempt * 4, Easing.OutQuint);
                    break;
                case ArmedState.Miss:
=======
                    UnproxyContent();
                    break;
>>>>>>> 2e556e30
                case ArmedState.Hit:
                    this.FadeOut(out_transition_time, Easing.Out);
                    bodyContainer.ScaleTo(1.4f, out_transition_time);

                    Expire();
                    break;
            }
        }

        protected override void Update()
        {
            base.Update();

            Size = BaseSize * Parent.RelativeChildSize;

            // Make the swell stop at the hit target
            X = Math.Max(0, X);

            double t = Math.Min(HitObject.StartTime, Time.Current);
            if (t == HitObject.StartTime)
                ProxyContent();
        }

        private bool? lastWasCentre;

        public override bool OnPressed(TaikoAction action)
        {
            // Don't handle keys before the swell starts
            if (Time.Current < HitObject.StartTime)
                return false;

            var isCentre = action == TaikoAction.LeftCentre || action == TaikoAction.RightCentre;

            // Ensure alternating centre and rim hits
            if (lastWasCentre == isCentre)
                return false;
            lastWasCentre = isCentre;

            UpdateJudgement(true);

            return true;
        }
    }
}<|MERGE_RESOLUTION|>--- conflicted
+++ resolved
@@ -19,20 +19,11 @@
 {
     public class DrawableSwell : DrawableTaikoHitObject<Swell>
     {
-<<<<<<< HEAD
-        /// <summary>
-        /// Invoked when the swell has reached the hit target, i.e. when CurrentTime >= StartTime.
-        /// This is only ever invoked once.
-        /// </summary>
-        public event Action OnStart;
-
         /// <summary>
         /// A judgement is only displayed when the user has complete the swell (either a hit or miss).
         /// </summary>
         public override bool DisplayJudgement => AllJudged;
 
-=======
->>>>>>> 2e556e30
         private const float target_ring_thick_border = 1.4f;
         private const float target_ring_thin_border = 1f;
         private const float target_ring_scale = 5f;
@@ -42,15 +33,8 @@
         private readonly CircularContainer targetRing;
         private readonly CircularContainer expandingRing;
 
-<<<<<<< HEAD
         private bool hasStarted;
-=======
-        /// <summary>
-        /// The amount of times the user has hit this swell.
-        /// </summary>
-        private int userHits;
-
->>>>>>> 2e556e30
+
         private readonly SwellSymbolPiece symbol;
 
         public DrawableSwell(Swell swell)
@@ -182,16 +166,12 @@
             switch (state)
             {
                 case ArmedState.Idle:
-<<<<<<< HEAD
+                    UnproxyContent();
                     expandingRing.FadeTo(0);
                     using (BeginAbsoluteSequence(HitObject.StartTime - preempt, true))
                         targetRing.ScaleTo(target_ring_scale, preempt * 4, Easing.OutQuint);
                     break;
                 case ArmedState.Miss:
-=======
-                    UnproxyContent();
-                    break;
->>>>>>> 2e556e30
                 case ArmedState.Hit:
                     this.FadeOut(out_transition_time, Easing.Out);
                     bodyContainer.ScaleTo(1.4f, out_transition_time);
