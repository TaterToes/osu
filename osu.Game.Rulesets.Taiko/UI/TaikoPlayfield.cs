--- conflicted
+++ resolved
@@ -215,15 +215,7 @@
         private void addDrumRollHit(DrawableDrumRollTick drawableTick) =>
             drumRollHitContainer.Add(new DrawableFlyingHit(drawableTick));
 
-<<<<<<< HEAD
-        /// <remarks>
-        /// As legacy skins have different explosions for singular and double strong hits,
-        /// explosion addition is scheduled to ensure that both hits are processed if they occur on the same frame.
-        /// </remarks>
-        private void addExplosion(DrawableHitObject drawableObject, HitResult result, HitType type) => Schedule(() =>
-=======
         private void addExplosion(DrawableHitObject drawableObject, HitResult result, HitType type)
->>>>>>> 9d07dce5
         {
             hitExplosionContainer.Add(new HitExplosion(drawableObject, result));
             if (drawableObject.HitObject.Kiai)
