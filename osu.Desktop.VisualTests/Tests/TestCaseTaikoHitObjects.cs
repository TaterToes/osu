--- conflicted
+++ resolved
@@ -1,167 +1,163 @@
-﻿// Copyright (c) 2007-2017 ppy Pty Ltd <contact@ppy.sh>.
-// Licensed under the MIT Licence - https://raw.githubusercontent.com/ppy/osu/master/LICENCE
-
-using OpenTK;
-using OpenTK.Graphics;
-using osu.Framework.Allocation;
-using osu.Framework.Graphics;
-using osu.Framework.Graphics.Containers;
-<<<<<<< HEAD
-using osu.Framework.Screens.Testing;
-=======
-using osu.Framework.Graphics.Sprites;
-using osu.Framework.Testing;
->>>>>>> d64f00ca
-using osu.Game.Graphics;
-using osu.Game.Modes.Taiko.Objects.Drawable.Pieces;
-
-namespace osu.Desktop.VisualTests.Tests
-{
-    internal class TestCaseTaikoHitObjects : TestCase
-    {
-        public override string Description => "Taiko hit objects";
-
-        private bool kiai;
-
-        public override void Reset()
-        {
-            base.Reset();
-
-            AddToggle("Kiai", b =>
-            {
-                kiai = !kiai;
-                Reset();
-            });
-
-            Add(new CirclePiece
-            {
-                Position = new Vector2(100, 100),
-                Width = 0,
-                AccentColour = Color4.DarkRed,
-                KiaiMode = kiai,
-                Children = new[]
-                {
-                    new CentreHitSymbolPiece()
-                }
-            });
-
-            Add(new StrongCirclePiece
-            {
-                Position = new Vector2(350, 100),
-                Width = 0,
-                AccentColour = Color4.DarkRed,
-                KiaiMode = kiai,
-                Children = new[]
-                {
-                    new CentreHitSymbolPiece()
-                }
-            });
-
-            Add(new CirclePiece
-            {
-                Position = new Vector2(100, 300),
-                Width = 0,
-                AccentColour = Color4.DarkBlue,
-                KiaiMode = kiai,
-                Children = new[]
-                {
-                    new RimHitSymbolPiece()
-                }
-            });
-
-            Add(new StrongCirclePiece
-            {
-                Position = new Vector2(350, 300),
-                Width = 0,
-                AccentColour = Color4.DarkBlue,
-                KiaiMode = kiai,
-                Children = new[]
-                {
-                    new RimHitSymbolPiece()
-                }
-            });
-
-            Add(new SwellCircle(new CirclePiece
-            {
-                KiaiMode = kiai
-            })
-            {
-                Position = new Vector2(100, 500)
-            });
-
-            Add(new SwellCircle(new StrongCirclePiece
-            {
-                KiaiMode = kiai
-            })
-            {
-                Position = new Vector2(350, 500)
-            });
-
-            Add(new DrumRollCircle(new CirclePiece
-            {
-                KiaiMode = kiai
-            })
-            {
-                Width = 250,
-                Position = new Vector2(575, 100)
-            });
-
-            Add(new DrumRollCircle(new StrongCirclePiece
-            {
-                KiaiMode = kiai
-            })
-            {
-                Width = 250,
-                Position = new Vector2(575, 300)
-            });
-        }
-
-        private class SwellCircle : BaseCircle
-        {
-            public SwellCircle(CirclePiece piece)
-                : base(piece)
-            {
-                Piece.Add(new TextAwesome
-                {
-                    Anchor = Anchor.Centre,
-                    Origin = Anchor.Centre,
-                    TextSize = CirclePiece.SYMBOL_INNER_SIZE,
-                    Icon = FontAwesome.fa_asterisk,
-                    Shadow = false
-                });
-            }
-
-            [BackgroundDependencyLoader]
-            private void load(OsuColour colours)
-            {
-                Piece.AccentColour = colours.YellowDark;
-            }
-        }
-
-        private class DrumRollCircle : BaseCircle
-        {
-            public DrumRollCircle(CirclePiece piece)
-                : base(piece)
-            {
-            }
-
-            [BackgroundDependencyLoader]
-            private void load(OsuColour colours)
-            {
-                Piece.AccentColour = colours.YellowDark;
-            }
-        }
-
-        private abstract class BaseCircle : Container
-        {
-            protected readonly CirclePiece Piece;
-
-            protected BaseCircle(CirclePiece piece)
-            {
-                Piece = piece;
-
-                Add(Piece);
-            }
-        }
-    }
-}
+﻿// Copyright (c) 2007-2017 ppy Pty Ltd <contact@ppy.sh>.
+// Licensed under the MIT Licence - https://raw.githubusercontent.com/ppy/osu/master/LICENCE
+
+using OpenTK;
+using OpenTK.Graphics;
+using osu.Framework.Allocation;
+using osu.Framework.Graphics;
+using osu.Framework.Graphics.Containers;
+using osu.Framework.Graphics.Sprites;
+using osu.Framework.Testing;
+using osu.Game.Graphics;
+using osu.Game.Modes.Taiko.Objects.Drawable.Pieces;
+
+namespace osu.Desktop.VisualTests.Tests
+{
+    internal class TestCaseTaikoHitObjects : TestCase
+    {
+        public override string Description => "Taiko hit objects";
+
+        private bool kiai;
+
+        public override void Reset()
+        {
+            base.Reset();
+
+            AddToggle("Kiai", b =>
+            {
+                kiai = !kiai;
+                Reset();
+            });
+
+            Add(new CirclePiece
+            {
+                Position = new Vector2(100, 100),
+                Width = 0,
+                AccentColour = Color4.DarkRed,
+                KiaiMode = kiai,
+                Children = new[]
+                {
+                    new CentreHitSymbolPiece()
+                }
+            });
+
+            Add(new StrongCirclePiece
+            {
+                Position = new Vector2(350, 100),
+                Width = 0,
+                AccentColour = Color4.DarkRed,
+                KiaiMode = kiai,
+                Children = new[]
+                {
+                    new CentreHitSymbolPiece()
+                }
+            });
+
+            Add(new CirclePiece
+            {
+                Position = new Vector2(100, 300),
+                Width = 0,
+                AccentColour = Color4.DarkBlue,
+                KiaiMode = kiai,
+                Children = new[]
+                {
+                    new RimHitSymbolPiece()
+                }
+            });
+
+            Add(new StrongCirclePiece
+            {
+                Position = new Vector2(350, 300),
+                Width = 0,
+                AccentColour = Color4.DarkBlue,
+                KiaiMode = kiai,
+                Children = new[]
+                {
+                    new RimHitSymbolPiece()
+                }
+            });
+
+            Add(new SwellCircle(new CirclePiece
+            {
+                KiaiMode = kiai
+            })
+            {
+                Position = new Vector2(100, 500)
+            });
+
+            Add(new SwellCircle(new StrongCirclePiece
+            {
+                KiaiMode = kiai
+            })
+            {
+                Position = new Vector2(350, 500)
+            });
+
+            Add(new DrumRollCircle(new CirclePiece
+            {
+                KiaiMode = kiai
+            })
+            {
+                Width = 250,
+                Position = new Vector2(575, 100)
+            });
+
+            Add(new DrumRollCircle(new StrongCirclePiece
+            {
+                KiaiMode = kiai
+            })
+            {
+                Width = 250,
+                Position = new Vector2(575, 300)
+            });
+        }
+
+        private class SwellCircle : BaseCircle
+        {
+            public SwellCircle(CirclePiece piece)
+                : base(piece)
+            {
+                Piece.Add(new TextAwesome
+                {
+                    Anchor = Anchor.Centre,
+                    Origin = Anchor.Centre,
+                    TextSize = CirclePiece.SYMBOL_INNER_SIZE,
+                    Icon = FontAwesome.fa_asterisk,
+                    Shadow = false
+                });
+            }
+
+            [BackgroundDependencyLoader]
+            private void load(OsuColour colours)
+            {
+                Piece.AccentColour = colours.YellowDark;
+            }
+        }
+
+        private class DrumRollCircle : BaseCircle
+        {
+            public DrumRollCircle(CirclePiece piece)
+                : base(piece)
+            {
+            }
+
+            [BackgroundDependencyLoader]
+            private void load(OsuColour colours)
+            {
+                Piece.AccentColour = colours.YellowDark;
+            }
+        }
+
+        private abstract class BaseCircle : Container
+        {
+            protected readonly CirclePiece Piece;
+
+            protected BaseCircle(CirclePiece piece)
+            {
+                Piece = piece;
+
+                Add(Piece);
+            }
+        }
+    }
+}